name: CI

on:
  push:
    branches: [main]
    tags: ["releases/**", "go/mcap/*"]
  pull_request:
    branches: ["*"]

jobs:
  spellcheck:
    runs-on: ubuntu-latest
    steps:
      - uses: actions/checkout@v3
        with:
          lfs: true
      - uses: actions/setup-node@v4
        with:
          node-version: 20.x
          cache: yarn
      - run: corepack enable && yarn install --immutable
      - run: echo '::add-matcher::.github/cspell-problem-matcher.json'
      - run: yarn spellcheck --no-progress

  conformance-lint:
    runs-on: ubuntu-latest
    steps:
      - uses: actions/checkout@v3
        with:
          lfs: true
      - uses: actions/setup-node@v4
        with:
          node-version: 20.x
          cache: yarn
      - run: corepack enable && yarn install --immutable
      - run: yarn workspace @foxglove/mcap-conformance lint:ci
      - run: yarn workspace @foxglove/mcap-conformance build

  conformance-cpp:
    runs-on: ubuntu-latest
    steps:
      - uses: actions/checkout@v3
        with:
          lfs: true
      - uses: actions/setup-node@v4
        with:
          node-version: 20.x
          cache: yarn
      - uses: actions/cache@v3
        with:
          path: ~/.conan/data
          key: ${{ runner.os }}-${{ hashFiles('cpp/**/conanfile.py') }}
      - run: cd cpp && make ci
      - run: corepack enable && yarn install --immutable
      - run: yarn test:conformance:generate-inputs --verify
      - run: yarn test:conformance --runner cpp-

  conformance-go:
    runs-on: ubuntu-latest
    steps:
      - uses: actions/checkout@v3
        with:
          lfs: true
      - uses: actions/setup-node@v4
        with:
          node-version: 20.x
          cache: yarn
      - uses: actions/setup-go@v4
        with:
          go-version-file: go/go.work
      - run: cd go && make build-conformance-binaries
      - run: corepack enable && yarn install --immutable
      - run: yarn test:conformance:generate-inputs --verify
      - run: yarn test:conformance --runner go-

  conformance-python:
    runs-on: ubuntu-latest
    steps:
      - uses: actions/checkout@v3
        with:
          lfs: true
      - uses: actions/setup-node@v4
        with:
          node-version: 20.x
          cache: yarn
      - uses: actions/setup-python@v4
        with:
          python-version: 3.7
      - run: cd python && pip install -e mcap
      - run: corepack enable && yarn install --immutable
      - run: yarn test:conformance:generate-inputs --verify
      - run: yarn test:conformance --runner py-

  conformance-typescript:
    runs-on: ubuntu-latest
    steps:
      - uses: actions/checkout@v3
        with:
          lfs: true
      - uses: actions/setup-node@v4
        with:
          node-version: 20.x
          cache: yarn
      - run: corepack enable && yarn install --immutable
      - run: yarn test:conformance:generate-inputs --verify
      - run: yarn test:conformance --runner ts-

  conformance-kaitai-struct:
    runs-on: ubuntu-latest
    steps:
      - uses: actions/checkout@v3
        with:
          lfs: true
      - uses: actions/setup-node@v4
        with:
          node-version: 20.x
          cache: yarn
      - run: corepack enable && yarn install --immutable
      - run: yarn test:conformance:generate-inputs --verify
      - run: yarn test:conformance --runner ksy-

  conformance-swift:
    runs-on: ubuntu-latest
    steps:
      - uses: actions/checkout@v3
        with:
          lfs: true
      - uses: actions/setup-node@v4
        with:
          node-version: 20.x
          cache: yarn
      - uses: swift-actions/setup-swift@v1
        with:
          swift-version: "5.7"
      - run: swift build
      - run: corepack enable && yarn install --immutable
      - run: yarn test:conformance:generate-inputs --verify
      - run: yarn test:conformance --runner swift-

  conformance-rust:
    runs-on: ubuntu-latest
    steps:
      - uses: actions/checkout@v3
        with:
          lfs: true
      - uses: actions/setup-node@v4
        with:
          node-version: 20.x
          cache: yarn
      - uses: actions-rs/toolchain@v1
        with:
          toolchain: stable
          default: true
      - run: cd rust && cargo build --example=conformance_reader
      - run: corepack enable && yarn install --immutable
      - run: yarn test:conformance:generate-inputs --verify
      - run: yarn test:conformance --runner rust-

  cpp:
    runs-on: ubuntu-latest
    defaults:
      run:
        working-directory: cpp
    steps:
      - uses: actions/checkout@v3
        with:
          lfs: true
      - uses: actions/cache@v3
        with:
          path: ~/.conan/data
          key: ${{ runner.os }}-${{ hashFiles('cpp/**/conanfile.py') }}
      - run: make ci-format-check
      - run: make ci
      - run: make test-host
      - run: make test-examples-host
      - run: make run-examples-host

  cpp-windows:
    runs-on: windows-latest
    defaults:
      run:
        working-directory: cpp
    steps:
      - uses: actions/checkout@v3
        with:
          lfs: true
      - uses: actions/cache@v3
        with:
          path: ~/.conan/data
          key: ${{ runner.os }}-${{ hashFiles('cpp/**/conanfile.py') }}
      - uses: actions/setup-python@v4
        with:
          python-version: 3.7
      - run: pip install conan~=1.0
      - run: bash build.sh --build-tests-only
      - run: ./test/build/Debug/bin/unit-tests

  typescript:
    runs-on: ubuntu-latest
    steps:
      - uses: actions/checkout@v3
<<<<<<< HEAD
        with:
          lfs: true
      - uses: actions/setup-node@v3
=======
>>>>>>> 3633a570
        with:
          lfs: true
      - uses: actions/setup-node@v4
        with:
          node-version: 20.x
          cache: yarn
          registry-url: https://registry.npmjs.org
      - run: corepack enable && yarn install --immutable
      - run: yarn dedupe --check
      - run: yarn prettier:check
      - run: yarn workspace @mcap/core lint:ci
      - run: yarn workspace @mcap/core build
      - run: yarn workspace @mcap/support lint:ci
      - run: yarn workspace @mcap/support build
      - run: yarn workspace @mcap/nodejs lint:ci
      - run: yarn workspace @mcap/nodejs build
      - run: yarn workspace @mcap/browser lint:ci
      - run: yarn workspace @mcap/browser build
      - run: yarn typescript:test

      - name: Publish @mcap/core to NPM
        if: ${{ startsWith(github.ref, 'refs/tags/releases/typescript/core/v') }}
        run: yarn workspace @mcap/core npm publish --access public
        env:
          YARN_NPM_AUTH_TOKEN: ${{ secrets.NPM_PUBLISH_TOKEN }}

      # To be enabled once API has settled
      # - name: Publish @mcap/support to NPM
      #   if: ${{ startsWith(github.ref, 'refs/tags/releases/typescript/support/v') }}
      #   run: yarn workspace @mcap/support publish --access public
      #   env:
      #     NODE_AUTH_TOKEN: ${{ secrets.NPM_PUBLISH_TOKEN }}

      # - name: Publish @mcap/nodejs to NPM
      #   if: ${{ startsWith(github.ref, 'refs/tags/releases/typescript/nodejs/v') }}
      #   run: yarn workspace @mcap/nodejs publish --access public
      #   env:
      #     NODE_AUTH_TOKEN: ${{ secrets.NPM_PUBLISH_TOKEN }}

      # - name: Publish @mcap/browser to NPM
      #   if: ${{ startsWith(github.ref, 'refs/tags/releases/typescript/browser/v') }}
      #   run: yarn workspace @mcap/browser publish --access public
      #   env:
      #     NODE_AUTH_TOKEN: ${{ secrets.NPM_PUBLISH_TOKEN }}

  typescript-examples:
    runs-on: ubuntu-latest
    steps:
      - uses: actions/checkout@v3
        with:
          lfs: true
      - uses: actions/setup-node@v4
        with:
          node-version: 20.x
          cache: yarn
      - run: corepack enable && yarn install --immutable
      - run: yarn workspace @foxglove/mcap-benchmarks lint:ci
      - run: yarn workspace @foxglove/mcap-benchmarks typecheck
      - run: yarn workspace @foxglove/mcap-example-validate lint:ci
      - run: yarn workspace @foxglove/mcap-example-validate typecheck
      - run: yarn workspace @foxglove/mcap-example-bag2mcap lint:ci
      - run: yarn workspace @foxglove/mcap-example-bag2mcap typecheck
      - run: yarn workspace @foxglove/mcap-example-basicwriter lint:ci
      - run: yarn workspace @foxglove/mcap-example-basicwriter typecheck
      - run: yarn workspace @foxglove/mcap-example-flatbufferswriter lint:ci
      - run: yarn workspace @foxglove/mcap-example-flatbufferswriter typecheck
      - run: yarn workspace @foxglove/mcap-example-text-annotation-demo lint:ci
      - run: yarn workspace @foxglove/mcap-example-text-annotation-demo typecheck

  python:
    runs-on: ubuntu-latest
    defaults:
      run:
        working-directory: python
    steps:
      - uses: actions/checkout@v3
        with:
          lfs: true
      - uses: actions/setup-python@v4
        with:
          python-version: 3.8
      - run: pip install pipenv==2023.2.4
      - run: make lint
      - run: make test
      - run: make examples
      - run: make build
      - name: Publish mcap to TestPyPI
        uses: pypa/gh-action-pypi-publish@release/v1
        if: ${{ !github.event.pull_request.head.repo.fork && github.actor != 'dependabot[bot]' }}
        with:
          user: __token__
          password: ${{ secrets.TESTPYPI_API_TOKEN }}
          packages_dir: python/mcap/dist
          repository_url: https://test.pypi.org/legacy/
          skip_existing: true

      - name: Publish mcap-protobuf-support to TestPyPI
        uses: pypa/gh-action-pypi-publish@release/v1
        if: ${{ !github.event.pull_request.head.repo.fork && github.actor != 'dependabot[bot]' }}
        with:
          user: __token__
          password: ${{ secrets.TESTPYPI_API_TOKEN }}
          repository_url: https://test.pypi.org/legacy/
          skip_existing: true
          packages_dir: python/mcap-protobuf-support/dist

      - name: Publish mcap-ros1-support to TestPyPI
        uses: pypa/gh-action-pypi-publish@release/v1
        if: ${{ !github.event.pull_request.head.repo.fork && github.actor != 'dependabot[bot]' }}
        with:
          user: __token__
          password: ${{ secrets.TESTPYPI_API_TOKEN }}
          repository_url: https://test.pypi.org/legacy/
          skip_existing: true
          packages_dir: python/mcap-ros1-support/dist

      - name: Publish mcap-ros2-support to TestPyPI
        uses: pypa/gh-action-pypi-publish@release/v1
        if: ${{ !github.event.pull_request.head.repo.fork && github.actor != 'dependabot[bot]' }}
        with:
          user: __token__
          password: ${{ secrets.TESTPYPI_API_TOKEN }}
          repository_url: https://test.pypi.org/legacy/
          skip_existing: true
          packages_dir: python/mcap-ros2-support/dist

      - name: Publish mcap to PyPI
        if: |
          !github.event.pull_request.head.repo.fork &&
          startsWith(github.ref, 'refs/tags/releases/python/mcap/v')
        uses: pypa/gh-action-pypi-publish@release/v1
        with:
          user: __token__
          password: ${{ secrets.PYPI_API_TOKEN }}
          packages_dir: python/mcap/dist

      - name: Publish mcap-protobuf-support to PyPI
        if: |
          !github.event.pull_request.head.repo.fork &&
          startsWith(github.ref, 'refs/tags/releases/python/mcap-protobuf-support/v')
        uses: pypa/gh-action-pypi-publish@release/v1
        with:
          user: __token__
          password: ${{ secrets.PYPI_API_TOKEN }}
          packages_dir: python/mcap-protobuf-support/dist

      - name: Publish mcap-ros1-support to PyPI
        if: |
          !github.event.pull_request.head.repo.fork &&
          startsWith(github.ref, 'refs/tags/releases/python/mcap-ros1-support/v')
        uses: pypa/gh-action-pypi-publish@release/v1
        with:
          user: __token__
          password: ${{ secrets.PYPI_API_TOKEN }}
          packages_dir: python/mcap-ros1-support/dist

      - name: Publish mcap-ros2-support to PyPI
        if: |
          !github.event.pull_request.head.repo.fork &&
          startsWith(github.ref, 'refs/tags/releases/python/mcap-ros2-support/v')
        uses: pypa/gh-action-pypi-publish@release/v1
        with:
          user: __token__
          password: ${{ secrets.PYPI_API_TOKEN }}
          packages_dir: python/mcap-ros2-support/dist

  go:
    runs-on: ubuntu-latest
    defaults:
      run:
        working-directory: go
    steps:
      - uses: actions/checkout@v3
        with:
          lfs: true
      - uses: actions/setup-go@v4
        with:
          go-version-file: go/go.work
      - name: install golangci-lint
        run: go install github.com/golangci/golangci-lint/cmd/golangci-lint@v1.54.2
      - run: make lint
      - run: make test
      - name: Check library version
        if: |
          !github.event.pull_request.head.repo.fork &&
          startsWith(github.ref, 'refs/tags/go/mcap/v')
        run: make -C cli/mcap build && ./check_tag.sh cli/mcap/bin/mcap

  go-release-cli:
    permissions:
      contents: write
    needs:
      - go
    if: github.event_name == 'push' && startsWith(github.ref, 'refs/tags/releases/mcap-cli/v')
    defaults:
      run:
        working-directory: go/cli/mcap
    strategy:
      fail-fast: false
      matrix:
        include:
          - os: linux
            image: ubuntu-latest
            arch: amd64
            env: {}
          - os: linux
            image: ubuntu-latest
            arch: arm64
            setup: sudo apt-get update && sudo apt-get install -qq gcc-aarch64-linux-gnu
            env:
              CC: aarch64-linux-gnu-gcc
              CXX: aarch64-linux-gnu-g++
          - os: macos
            image: macos-latest
            arch: amd64
            env: {}
          - os: macos
            image: macos-latest
            arch: arm64
            env: {}
          - os: windows
            image: windows-latest
            arch: amd64
            env: {}

    name: Build (${{ matrix.os }}/${{ matrix.arch }})
    runs-on: ${{ matrix.image }}
    env: ${{ matrix.env }}

    steps:
      - uses: actions/checkout@v3
        with:
          fetch-depth: "0"
      - run: git fetch --depth=1 origin +refs/tags/*:refs/tags/*
      - uses: actions/setup-go@v4
        with:
          go-version-file: go/go.work
      - name: Setup environment
        run: ${{ matrix.setup }}
      - name: Build binary
        run: make build
        env:
          GOARCH: ${{ matrix.arch }}
          OUTPUT: mcap-${{ matrix.os }}-${{ matrix.arch }}
      - name: Make release notes
        run: |
          git log --oneline --no-merges --first-parent --grep CLI --decorate-refs=refs $(git describe --tags $(git rev-list --tags=releases/mcap-cli --max-count=1))..HEAD > ${{ github.workspace }}-CHANGELOG.txt
      - name: Release
        uses: softprops/action-gh-release@v1
        with:
          files: ./go/cli/mcap/bin/*
          body_path: ${{ github.workspace }}-CHANGELOG.txt
          draft: false

  update-homebrew-formula:
    needs:
      - go-release-cli
    if: github.event_name == 'push' && startsWith(github.ref, 'refs/tags/releases/mcap-cli/v')
    runs-on: ubuntu-latest
    steps:
      - name: Extract version
        id: extract-version
        run: |
          printf "::set-output name=%s::%s\n" version-number "${GITHUB_REF#refs/tags/releases/mcap-cli/v}"
      - uses: mislav/bump-homebrew-formula-action@b3327118b2153c82da63fd9cbf58942146ee99f0
        with:
          formula-name: mcap
          push-to: foxglove/homebrew-core
          commit-message: |
            {{formulaName}} ${{ steps.extract-version.outputs.version-number }}

            Created by https://github.com/mislav/bump-homebrew-formula-action

            cc @foxglove/mcap-cli-maintainers
        env:
          COMMITTER_TOKEN: ${{ secrets.HOMEBREW_GITHUB_TOKEN }}

  swift:
    runs-on: ubuntu-latest
    steps:
      - uses: actions/checkout@v3
        with:
          lfs: true
      - uses: swift-actions/setup-swift@v1
        with:
          swift-version: "5.7"
      - run: docker run -t --rm -v $(pwd):/work -w /work ghcr.io/realm/swiftlint:0.49.1
      - run: docker run -t --rm -v $(pwd):/work ghcr.io/nicklockwood/swiftformat:0.49.18 --lint /work
      - run: swift build
      - run: swift test

  rust:
    runs-on: ubuntu-latest
    defaults:
      run:
        working-directory: rust
    steps:
      - uses: actions/checkout@v3
        with:
          lfs: true
      - uses: actions-rs/toolchain@v1
        with:
          toolchain: stable
          default: true
          components: "rustfmt, clippy"
      - run: cargo fmt --all -- --check
      - run: cargo clippy -- --no-deps
      - run: cargo clippy --no-default-features -- --no-deps
      - run: cargo clippy --no-default-features --features lz4 -- --no-deps
      - run: cargo clippy --no-default-features --features zstd -- --no-deps
      - run: cargo build
      - run: cargo test
      - name: "publish to crates.io"
        if: github.event_name == 'push' && startsWith(github.ref, 'refs/tags/releases/rust/v')
        run: cargo publish --token ${{ secrets.RUST_CRATES_IO_TOKEN }}<|MERGE_RESOLUTION|>--- conflicted
+++ resolved
@@ -199,12 +199,6 @@
     runs-on: ubuntu-latest
     steps:
       - uses: actions/checkout@v3
-<<<<<<< HEAD
-        with:
-          lfs: true
-      - uses: actions/setup-node@v3
-=======
->>>>>>> 3633a570
         with:
           lfs: true
       - uses: actions/setup-node@v4
