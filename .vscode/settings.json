--- conflicted
+++ resolved
@@ -22,13 +22,9 @@
     "**/node_modules": true,
     "tests/conformance/data": true,
     "python/**/build": true,
-<<<<<<< HEAD
     "python/docs/*-apidoc": true,
     ".yarn/**": true,
     "yarn.lock": true
-=======
-    "python/docs/*-apidoc": true
->>>>>>> db7675fe
   },
 
   "python.formatting.provider": "black",
