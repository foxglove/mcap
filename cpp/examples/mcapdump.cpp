#include <mcap/mcap.hpp>

#include <fstream>
#include <iostream>
#include <sstream>
#include <string>

std::string ToString(const mcap::KeyValueMap& map) {
  std::stringstream ss;
  ss << "{";
  for (const auto& [key, value] : map) {
    if (ss.tellg() > 1) {
      ss << ", ";
    }
    ss << "\"" << key << "\": \"" << value << "\"";
  }
  ss << "}";
  return ss.str();
}

std::string ToString(const std::unordered_map<uint16_t, uint64_t>& map) {
  if (map.size() > 8) {
    return mcap::StrFormat("<{} entries>", map.size());
  }

  std::stringstream ss;
  ss << "{";
  for (const auto& [key, value] : map) {
    if (ss.tellg() > 1) {
      ss << ", ";
    }
    ss << key << ": " << value;
  }
  ss << "}";
  return ss.str();
}

std::string ToString(const std::vector<std::pair<mcap::Timestamp, mcap::ByteOffset>>& pairs) {
  if (pairs.size() > 8) {
    return mcap::StrFormat("<{} entries>", pairs.size());
  }

  std::stringstream ss;
  ss << "[";
  for (const auto& [timestamp, offset] : pairs) {
    if (ss.tellg() > 1) {
      ss << ", ";
    }
    ss << "{" << timestamp << ", " << offset << "}";
  }
  ss << "]";
  return ss.str();
}

std::string ToString(const mcap::Header& header) {
  return mcap::StrFormat("[Header] profile={}, library={}", header.profile, header.library);
}

std::string ToString(const mcap::Footer& footer) {
  return mcap::StrFormat("[Footer] summary_start={}, summary_offset_start={}, summary_crc={}",
                         footer.summaryStart, footer.summaryOffsetStart, footer.summaryCrc);
}

std::string ToString(const mcap::Schema& schema) {
  return mcap::StrFormat("[Schema] id={}, name={}, encoding={}, data=<{} bytes>", schema.id,
                         schema.name, schema.encoding, schema.data.size());
}

std::string ToString(const mcap::Channel& channel) {
<<<<<<< HEAD
  return mcap::StrFormat(
    "[Channel] id={}, topic={}, message_encoding={}, schema_id={}, metadata={}", channel.id,
    channel.topic, channel.messageEncoding, channel.schemaId, ToString(channel.metadata));
=======
  return mcap::internal::StrFormat(
    "[Channel] id={}, schema_id={}, topic={}, message_encoding={}, metadata={}", channel.id,
    channel.schemaId, channel.topic, channel.messageEncoding, ToString(channel.metadata));
>>>>>>> 3c4a9ecb
}

std::string ToString(const mcap::Message& message) {
  return mcap::StrFormat(
    "[Message] channel_id={}, sequence={}, publish_time={}, log_time={}, data=<{} bytes>",
    message.channelId, message.sequence, message.publishTime, message.logTime, message.dataSize);
}

std::string ToString(const mcap::Chunk& chunk) {
<<<<<<< HEAD
  return mcap::StrFormat(
    "[Chunk] uncompressed_size={}, uncompressed_crc={}, compression={}, data=<{} bytes>",
    chunk.uncompressedSize, chunk.uncompressedCrc, chunk.compression, chunk.compressedSize);
=======
  return mcap::internal::StrFormat(
    "[Chunk] message_start_time={}, message_end_time={}, uncompressed_size={}, "
    "uncompressed_crc={}, compression={}, data=<{} bytes>",
    chunk.messageStartTime, chunk.messageEndTime, chunk.uncompressedSize, chunk.uncompressedCrc,
    chunk.compression, chunk.compressedSize);
>>>>>>> 3c4a9ecb
}

std::string ToString(const mcap::MessageIndex& messageIndex) {
  return mcap::StrFormat("[MessageIndex] channel_id={}, records={}", messageIndex.channelId,
                         ToString(messageIndex.records));
}

std::string ToString(const mcap::ChunkIndex& chunkIndex) {
<<<<<<< HEAD
  return mcap::StrFormat(
    "[ChunkIndex] start_time={}, end_time={}, chunk_start_offset={}, chunk_length={}, "
=======
  return mcap::internal::StrFormat(
    "[ChunkIndex] message_start_time={}, message_end_time={}, chunk_start_offset={}, "
    "chunk_length={}, "
>>>>>>> 3c4a9ecb
    "message_index_offsets={}, message_index_length={}, compression={}, "
    "compressed_size={}, uncompressed_size={}",
    chunkIndex.messageStartTime, chunkIndex.messageEndTime, chunkIndex.chunkStartOffset,
    chunkIndex.chunkLength, ToString(chunkIndex.messageIndexOffsets), chunkIndex.messageIndexLength,
    chunkIndex.compression, chunkIndex.compressedSize, chunkIndex.uncompressedSize);
}

std::string ToString(const mcap::Attachment& attachment) {
  return mcap::StrFormat(
    "[Attachment] name={}, created_at={}, log_time={}, content_type={}, data=<{} bytes>, crc={}",
    attachment.name, attachment.createdAt, attachment.logTime, attachment.contentType,
    attachment.dataSize, attachment.crc);
}

std::string ToString(const mcap::AttachmentIndex& attachmentIndex) {
  return mcap::StrFormat(
    "[Attachment] offset={}, length={}, log_time={}, data_size={}, name={}, content_type={}",
    attachmentIndex.offset, attachmentIndex.length, attachmentIndex.logTime,
    attachmentIndex.dataSize, attachmentIndex.name, attachmentIndex.contentType);
}

std::string ToString(const mcap::Statistics& statistics) {
<<<<<<< HEAD
  return mcap::StrFormat(
    "[Statistics] message_count={}, channel_count={}, attachment_count={}, metadata_count={}, "
    "chunk_count={}, channel_message_counts={}",
    statistics.messageCount, statistics.channelCount, statistics.attachmentCount,
    statistics.metadataCount, statistics.chunkCount, ToString(statistics.channelMessageCounts));
=======
  return mcap::internal::StrFormat(
    "[Statistics] message_count={}, schema_count={}, channel_count={}, attachment_count={}, "
    "metadata_count={}, chunk_count={}, message_start_time={}, message_end_time={}, "
    "channel_message_counts={}",
    statistics.messageCount, statistics.schemaCount, statistics.channelCount,
    statistics.attachmentCount, statistics.metadataCount, statistics.chunkCount,
    statistics.messageStartTime, statistics.messageEndTime,
    ToString(statistics.channelMessageCounts));
>>>>>>> 3c4a9ecb
}

std::string ToString(const mcap::Metadata& metadata) {
  return mcap::StrFormat("[Metadata] name={}, metadata={}", metadata.name,
                         ToString(metadata.metadata));
}

std::string ToString(const mcap::MetadataIndex& metadataIndex) {
  return mcap::StrFormat("[MetadataIndex] offset={}, length={}, name={}", metadataIndex.offset,
                         metadataIndex.length, metadataIndex.name);
}

std::string ToString(const mcap::SummaryOffset& summaryOffset) {
  return mcap::StrFormat(
    "[SummaryOffset] group_opcode={} (0x{:02x}), group_start={}, group_length={}",
    mcap::OpCodeString(summaryOffset.groupOpCode), uint8_t(summaryOffset.groupOpCode),
    summaryOffset.groupStart, summaryOffset.groupLength);
}

std::string ToString(const mcap::DataEnd& dataEnd) {
  return mcap::StrFormat("[DataEnd] data_section_crc={}", dataEnd.dataSectionCrc);
}

std::string ToString(const mcap::Record& record) {
  return mcap::StrFormat("[Unknown] opcode=0x{:02x}, data=<{} bytes>", uint8_t(record.opcode),
                         record.dataSize);
}

std::string ToStringRaw(const mcap::Record& record) {
  return mcap::StrFormat("[{}] opcode=0x{:02x}, data=<{} bytes>", mcap::OpCodeString(record.opcode),
                         uint8_t(record.opcode), record.dataSize);
}

void DumpRaw(mcap::IReadable& dataSource) {
  // Iterate all of the raw records in the data source, ignoring the magic bytes
  // at the beginning and end of the file. This will not print the contents of
  // chunk records since chunks are not parsed or decompressed
  mcap::RecordReader reader{dataSource, 8, dataSource.size() - 8};

  bool running = true;
  while (running) {
    const auto record = reader.next();
    if (record.has_value()) {
      std::cout << ToStringRaw(record.value()) << "\n";
    } else {
      running = false;
    }

    if (!reader.status().ok()) {
      std::cout << "! " << reader.status().message << "\n";
    }
  }
}

void Dump(mcap::IReadable& dataSource) {
  // Iterate and parse all of the records in the data source, ignoring the magic
  // bytes in the header. This will print the contents of chunk records as well
  mcap::TypedRecordReader reader{dataSource, 8};
  bool inChunk = false;

  reader.onHeader = [](const mcap::Header& record) {
    std::cout << ToString(record) << "\n";
  };
  reader.onFooter = [](const mcap::Footer& record) {
    std::cout << ToString(record) << "\n";
  };
  reader.onSchema = [&](const mcap::SchemaPtr recordPtr) {
    std::cout << (inChunk ? "  " : "") << ToString(*recordPtr) << "\n";
  };
  reader.onChannel = [&](const mcap::ChannelPtr recordPtr) {
    std::cout << (inChunk ? "  " : "") << ToString(*recordPtr) << "\n";
  };
  reader.onMessage = [&](const mcap::Message& record) {
    std::cout << (inChunk ? "  " : "") << ToString(record) << "\n";
  };
  reader.onChunk = [&](const mcap::Chunk& record) {
    std::cout << ToString(record) << "\n";
    inChunk = true;
  };
  reader.onMessageIndex = [](const mcap::MessageIndex& record) {
    std::cout << ToString(record) << "\n";
  };
  reader.onChunkIndex = [](const mcap::ChunkIndex& record) {
    std::cout << ToString(record) << "\n";
  };
  reader.onAttachment = [](const mcap::Attachment& record) {
    std::cout << ToString(record) << "\n";
  };
  reader.onAttachmentIndex = [](const mcap::AttachmentIndex& record) {
    std::cout << ToString(record) << "\n";
  };
  reader.onStatistics = [](const mcap::Statistics& record) {
    std::cout << ToString(record) << "\n";
  };
  reader.onMetadata = [](const mcap::Metadata& record) {
    std::cout << ToString(record) << "\n";
  };
  reader.onMetadataIndex = [](const mcap::MetadataIndex& record) {
    std::cout << ToString(record) << "\n";
  };
  reader.onSummaryOffset = [](const mcap::SummaryOffset& record) {
    std::cout << ToString(record) << "\n";
  };
  reader.onDataEnd = [](const mcap::DataEnd& record) {
    std::cout << ToString(record) << "\n";
  };
  reader.onUnknownRecord = [](const mcap::Record& record) {
    std::cout << ToString(record) << "\n";
  };
  reader.onChunkEnd = [&]() {
    inChunk = false;
  };

  bool running = true;
  while (running) {
    running = reader.next();
    if (!reader.status().ok()) {
      std::cerr << "! " << reader.status().message << "\n";
    }
  }
}

void DumpMessages(mcap::IReadable& dataSource) {
  mcap::McapReader reader;
  auto status = reader.open(dataSource);
  if (!status.ok()) {
    std::cerr << "! " << status.message << "\n";
    return;
  }

  auto onProblem = [](const mcap::Status& problem) {
    std::cerr << "! " << problem.message << "\n";
  };

  auto messages = reader.readMessages(onProblem);

  for (const auto& msgView : messages) {
    const mcap::Channel& channel = *msgView.channel;
    std::cout << "[" << channel.topic << "] " << ToString(msgView.message) << "\n";
  }

  reader.close();
}

int main(int argc, char* argv[]) {
  if (argc != 2) {
    std::cerr << "Usage: " << argv[0] << " <input.mcap>\n";
    return 1;
  }

  const std::string inputFile = argv[1];
  std::ifstream input(inputFile, std::ios::binary);
  mcap::FileStreamReader dataSource{input};

  std::cout << "Raw records:\n";
  DumpRaw(dataSource);
  std::cout << "\nParsed records:\n";
  Dump(dataSource);
  std::cout << "\nMessage iterator:\n";
  DumpMessages(dataSource);

  return 0;
}<|MERGE_RESOLUTION|>--- conflicted
+++ resolved
@@ -67,15 +67,9 @@
 }
 
 std::string ToString(const mcap::Channel& channel) {
-<<<<<<< HEAD
-  return mcap::StrFormat(
-    "[Channel] id={}, topic={}, message_encoding={}, schema_id={}, metadata={}", channel.id,
-    channel.topic, channel.messageEncoding, channel.schemaId, ToString(channel.metadata));
-=======
-  return mcap::internal::StrFormat(
+  return mcap::StrFormat(
     "[Channel] id={}, schema_id={}, topic={}, message_encoding={}, metadata={}", channel.id,
     channel.schemaId, channel.topic, channel.messageEncoding, ToString(channel.metadata));
->>>>>>> 3c4a9ecb
 }
 
 std::string ToString(const mcap::Message& message) {
@@ -85,17 +79,11 @@
 }
 
 std::string ToString(const mcap::Chunk& chunk) {
-<<<<<<< HEAD
-  return mcap::StrFormat(
-    "[Chunk] uncompressed_size={}, uncompressed_crc={}, compression={}, data=<{} bytes>",
-    chunk.uncompressedSize, chunk.uncompressedCrc, chunk.compression, chunk.compressedSize);
-=======
-  return mcap::internal::StrFormat(
+  return mcap::StrFormat(
     "[Chunk] message_start_time={}, message_end_time={}, uncompressed_size={}, "
     "uncompressed_crc={}, compression={}, data=<{} bytes>",
     chunk.messageStartTime, chunk.messageEndTime, chunk.uncompressedSize, chunk.uncompressedCrc,
     chunk.compression, chunk.compressedSize);
->>>>>>> 3c4a9ecb
 }
 
 std::string ToString(const mcap::MessageIndex& messageIndex) {
@@ -104,14 +92,9 @@
 }
 
 std::string ToString(const mcap::ChunkIndex& chunkIndex) {
-<<<<<<< HEAD
-  return mcap::StrFormat(
-    "[ChunkIndex] start_time={}, end_time={}, chunk_start_offset={}, chunk_length={}, "
-=======
-  return mcap::internal::StrFormat(
+  return mcap::StrFormat(
     "[ChunkIndex] message_start_time={}, message_end_time={}, chunk_start_offset={}, "
     "chunk_length={}, "
->>>>>>> 3c4a9ecb
     "message_index_offsets={}, message_index_length={}, compression={}, "
     "compressed_size={}, uncompressed_size={}",
     chunkIndex.messageStartTime, chunkIndex.messageEndTime, chunkIndex.chunkStartOffset,
@@ -134,14 +117,7 @@
 }
 
 std::string ToString(const mcap::Statistics& statistics) {
-<<<<<<< HEAD
-  return mcap::StrFormat(
-    "[Statistics] message_count={}, channel_count={}, attachment_count={}, metadata_count={}, "
-    "chunk_count={}, channel_message_counts={}",
-    statistics.messageCount, statistics.channelCount, statistics.attachmentCount,
-    statistics.metadataCount, statistics.chunkCount, ToString(statistics.channelMessageCounts));
-=======
-  return mcap::internal::StrFormat(
+  return mcap::StrFormat(
     "[Statistics] message_count={}, schema_count={}, channel_count={}, attachment_count={}, "
     "metadata_count={}, chunk_count={}, message_start_time={}, message_end_time={}, "
     "channel_message_counts={}",
@@ -149,7 +125,6 @@
     statistics.attachmentCount, statistics.metadataCount, statistics.chunkCount,
     statistics.messageStartTime, statistics.messageEndTime,
     ToString(statistics.channelMessageCounts));
->>>>>>> 3c4a9ecb
 }
 
 std::string ToString(const mcap::Metadata& metadata) {
