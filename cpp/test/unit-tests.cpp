#define MCAP_IMPLEMENTATION
#include <mcap/mcap.hpp>

#define CATCH_CONFIG_MAIN
#include <catch2/catch.hpp>

#include <array>
#include <numeric>

constexpr const char* MCAP001 = TEST_DATA_PATH "001.mcap";

std::string_view StringView(const std::byte* data, size_t size) {
  return std::string_view{reinterpret_cast<const char*>(data), size};
}

struct Buffer : mcap::IReadable, mcap::IWritable {
  std::vector<std::byte> buffer;

  virtual uint64_t size() const {
    return buffer.size();
  }

  // IWritable
  virtual void end() {}
  virtual void handleWrite(const std::byte* data, uint64_t size) {
    buffer.insert(buffer.end(), data, data + size);
  }

  // IReadable
  virtual uint64_t read(std::byte** output, uint64_t offset, uint64_t size) {
    if (offset + size >= buffer.size()) {
      return 0;
    }
    *output = buffer.data() + offset;
    return size;
  }
};

void requireOk(const mcap::Status& status) {
  CAPTURE(status.code);
  CAPTURE(status.message);
  REQUIRE(status.ok());
}

TEST_CASE("internal::crc32", "[writer]") {
  const auto crc32 = [](const uint8_t* data, size_t len) {
    return mcap::internal::crc32Final(mcap::internal::crc32Update(
      mcap::internal::CRC32_INIT, reinterpret_cast<const std::byte*>(data), len));
  };

  std::array<uint8_t, 32> data;
  std::iota(data.begin(), data.end(), 1);

  REQUIRE(crc32(data.data(), 0) == 0);
  REQUIRE(crc32(data.data(), 1) == 2768625435);

  for (size_t split = 0; split <= data.size(); split++) {
    CAPTURE(split);
    uint32_t crc = mcap::internal::CRC32_INIT;
    crc = mcap::internal::crc32Update(crc, reinterpret_cast<const std::byte*>(data.data()), split);
    crc = mcap::internal::crc32Update(crc, reinterpret_cast<const std::byte*>(data.data() + split),
                                      data.size() - split);
    REQUIRE(mcap::internal::crc32Final(crc) == 2280057893);
  }
}

TEST_CASE("internal::Parse*()", "[reader]") {
  SECTION("uint64_t") {
    const std::array<std::byte, 8> input = {std::byte(0xef), std::byte(0xcd), std::byte(0xab),
                                            std::byte(0x90), std::byte(0x78), std::byte(0x56),
                                            std::byte(0x34), std::byte(0x12)};
    REQUIRE(mcap::internal::ParseUint64(input.data()) == 0x1234567890abcdefull);
  }
}

TEST_CASE("McapWriter::write()", "[writer]") {
  SECTION("uint8_t") {
    mcap::BufferWriter output;
    mcap::McapWriter::write(output, mcap::OpCode::DataEnd);
    REQUIRE(output.size() == 1);
    REQUIRE(uint8_t(output.data()[0]) == uint8_t(mcap::OpCode::DataEnd));
  }

  SECTION("uint16_t") {
    mcap::BufferWriter output;
    mcap::McapWriter::write(output, uint16_t(0x1234));
    REQUIRE(output.size() == 2);
    REQUIRE(uint8_t(output.data()[0]) == 0x34);
    REQUIRE(uint8_t(output.data()[1]) == 0x12);
  }

  SECTION("uint32_t") {
    mcap::BufferWriter output;
    mcap::McapWriter::write(output, uint32_t(0x12345678));
    REQUIRE(output.size() == 4);
    REQUIRE(uint8_t(output.data()[0]) == 0x78);
    REQUIRE(uint8_t(output.data()[1]) == 0x56);
    REQUIRE(uint8_t(output.data()[2]) == 0x34);
    REQUIRE(uint8_t(output.data()[3]) == 0x12);
  }

  SECTION("uint64_t") {
    mcap::BufferWriter output;
    mcap::McapWriter::write(output, uint64_t(0x1234567890abcdef));
    REQUIRE(output.size() == 8);
    REQUIRE(uint8_t(output.data()[0]) == 0xef);
    REQUIRE(uint8_t(output.data()[1]) == 0xcd);
    REQUIRE(uint8_t(output.data()[2]) == 0xab);
    REQUIRE(uint8_t(output.data()[3]) == 0x90);
    REQUIRE(uint8_t(output.data()[4]) == 0x78);
    REQUIRE(uint8_t(output.data()[5]) == 0x56);
    REQUIRE(uint8_t(output.data()[6]) == 0x34);
    REQUIRE(uint8_t(output.data()[7]) == 0x12);
  }

  SECTION("byte*") {
    std::array<std::byte, 5> input = {std::byte(0x12), std::byte(0x34), std::byte(0x56),
                                      std::byte(0x78), std::byte(0x9a)};
    mcap::BufferWriter output;
    mcap::McapWriter::write(output, input.data(), input.size());
    REQUIRE(output.size() == 5);
    REQUIRE(uint8_t(output.data()[0]) == 0x12);
    REQUIRE(uint8_t(output.data()[1]) == 0x34);
    REQUIRE(uint8_t(output.data()[2]) == 0x56);
    REQUIRE(uint8_t(output.data()[3]) == 0x78);
    REQUIRE(uint8_t(output.data()[4]) == 0x9a);
  }

  SECTION("string_view") {
    std::string_view input = "Hello, world!";
    mcap::BufferWriter output;
    mcap::McapWriter::write(output, input);
    REQUIRE(output.size() == 17);
    REQUIRE(uint8_t(output.data()[0]) == 0x0d);
    REQUIRE(uint8_t(output.data()[1]) == 0x00);
    REQUIRE(uint8_t(output.data()[2]) == 0x00);
    REQUIRE(uint8_t(output.data()[3]) == 0x00);

    const std::string_view outputString =
      std::string_view{reinterpret_cast<const char*>(output.data() + 4), 13};
    REQUIRE(outputString.size() == input.size());
    REQUIRE(outputString == input);
  }

  SECTION("ByteArray") {
    mcap::ByteArray input = {std::byte(0x12), std::byte(0x34), std::byte(0x56), std::byte(0x78),
                             std::byte(0x9a)};
    mcap::BufferWriter output;
    mcap::McapWriter::write(output, input);
    REQUIRE(output.size() == 9);
    REQUIRE(uint8_t(output.data()[0]) == 0x05);
    REQUIRE(uint8_t(output.data()[1]) == 0x00);
    REQUIRE(uint8_t(output.data()[2]) == 0x00);
    REQUIRE(uint8_t(output.data()[3]) == 0x00);
    REQUIRE(uint8_t(output.data()[4]) == 0x12);
    REQUIRE(uint8_t(output.data()[5]) == 0x34);
    REQUIRE(uint8_t(output.data()[6]) == 0x56);
    REQUIRE(uint8_t(output.data()[7]) == 0x78);
    REQUIRE(uint8_t(output.data()[8]) == 0x9a);
  }

  SECTION("KeyValueMap") {
    mcap::KeyValueMap input = {{"key", "value"}, {"key2", "value2"}};
    mcap::BufferWriter output;
    mcap::McapWriter::write(output, input);
    REQUIRE(output.size() == 4 + 4 + 3 + 4 + 5 + 4 + 4 + 4 + 6);
    // Total byte length of the map
    REQUIRE(uint8_t(output.data()[0]) == 34);
    REQUIRE(uint8_t(output.data()[1]) == 0x00);
    REQUIRE(uint8_t(output.data()[2]) == 0x00);
    REQUIRE(uint8_t(output.data()[3]) == 0x00);
    // Length of "key"
    REQUIRE(uint8_t(output.data()[4]) == 0x03);
    REQUIRE(uint8_t(output.data()[5]) == 0x00);
    REQUIRE(uint8_t(output.data()[6]) == 0x00);
    REQUIRE(uint8_t(output.data()[7]) == 0x00);
    // "key"
    REQUIRE(StringView(output.data() + 8, 3) == "key");
    // Length of "value"
    REQUIRE(uint8_t(output.data()[11]) == 0x05);
    REQUIRE(uint8_t(output.data()[12]) == 0x00);
    REQUIRE(uint8_t(output.data()[13]) == 0x00);
    REQUIRE(uint8_t(output.data()[14]) == 0x00);
    // "value"
    REQUIRE(StringView(output.data() + 15, 5) == "value");
    // Length of "key2"
    REQUIRE(uint8_t(output.data()[20]) == 0x04);
    REQUIRE(uint8_t(output.data()[21]) == 0x00);
    REQUIRE(uint8_t(output.data()[22]) == 0x00);
    REQUIRE(uint8_t(output.data()[23]) == 0x00);
    // "key2"
    REQUIRE(StringView(output.data() + 24, 4) == "key2");
    // Length of "value2"
    REQUIRE(uint8_t(output.data()[28]) == 0x06);
    REQUIRE(uint8_t(output.data()[29]) == 0x00);
    REQUIRE(uint8_t(output.data()[30]) == 0x00);
    REQUIRE(uint8_t(output.data()[31]) == 0x00);
    // "value2"
    REQUIRE(StringView(output.data() + 32, 6) == "value2");
  }
}

<<<<<<< HEAD
struct Buffer : mcap::IReadable, mcap::IWritable {
  std::vector<std::byte> buffer;

  virtual uint64_t size() const {
    return buffer.size();
  }

  // IWritable
  virtual void end() {}
  virtual void handleWrite(const std::byte* data, uint64_t size) {
    buffer.insert(buffer.end(), data, data + size);
  }

  // IReadable
  virtual uint64_t read(std::byte** output, uint64_t offset, uint64_t size) {
    if (offset + size >= buffer.size()) {
      return 0;
    }
    *output = buffer.data() + offset;
    return size;
  }
};

void requireOk(const mcap::Status& status) {
  CAPTURE(status.code);
  CAPTURE(status.message);
  REQUIRE(status.ok());
}

TEST_CASE("McapReader", "[reader]") {
  SECTION("readMessages") {
    Buffer buffer;

    mcap::McapWriter writer;
    writer.open(buffer, mcap::McapWriterOptions("test"));
    mcap::Schema schema("schema", "schemaEncoding", "ab");
    writer.addSchema(schema);
    mcap::Channel channel("topic", "messageEncoding", schema.id);
    writer.addChannel(channel);
    mcap::Message msg;
    std::vector<std::byte> data = {std::byte(1), std::byte(2), std::byte(3)};
    msg.channelId = channel.id;
    msg.sequence = 0;
    msg.logTime = 2;
    msg.publishTime = 1;
    msg.data = data.data();
    msg.dataSize = data.size();
    requireOk(writer.write(msg));
    msg.sequence = 1;
    msg.logTime = 4;
    msg.publishTime = 3;
    msg.data = data.data();
    msg.dataSize = data.size();
    requireOk(writer.write(msg));
    writer.close();

    mcap::McapReader reader;
    requireOk(reader.open(buffer));

    auto view = reader.readMessages();
    {
      auto it = view.begin();
      REQUIRE(it != view.end());
      REQUIRE(it->message.sequence == 0);
      REQUIRE(it->message.channelId == channel.id);
      REQUIRE(it->message.logTime == 2);
      REQUIRE(it->message.publishTime == 1);
      REQUIRE(it->message.dataSize == msg.dataSize);
      REQUIRE(std::vector(it->message.data, it->message.data + it->message.dataSize) == data);

      const auto testIterator = [&](const auto& other) {
        REQUIRE(&other->message != &it->message);

        REQUIRE(other->message.sequence == 0);
        REQUIRE(other->message.channelId == channel.id);
        REQUIRE(other->message.logTime == 2);
        REQUIRE(other->message.publishTime == 1);
        REQUIRE(other->message.dataSize == msg.dataSize);
        REQUIRE(std::vector(other->message.data, other->message.data + other->message.dataSize) ==
                data);
      };

      // ensire that copies and moves don't
      auto it2 = it;
      testIterator(it2);
      testIterator(mcap::LinearMessageView::Iterator(std::move(it)));
    }

    {
      auto it = ++view.begin();
      REQUIRE(it->message.sequence == 1);
      REQUIRE(it->message.channelId == channel.id);
      REQUIRE(it->message.logTime == 4);
      REQUIRE(it->message.publishTime == 3);
      REQUIRE(it->message.dataSize == msg.dataSize);
      REQUIRE(std::vector(it->message.data, it->message.data + it->message.dataSize) == data);
    }

    for (const auto& msg : view) {
      REQUIRE((msg.message.sequence == 0 || msg.message.sequence == 1));
      REQUIRE(msg.message.channelId == channel.id);
      REQUIRE((msg.message.logTime == 2 || msg.message.logTime == 4));
      REQUIRE((msg.message.publishTime == 1 || msg.message.publishTime == 3));
      REQUIRE(msg.message.dataSize == msg.message.dataSize);
      REQUIRE(std::vector(msg.message.data, msg.message.data + msg.message.dataSize) == data);
    }
=======
TEST_CASE("McapReader::readSummary()", "[reader]") {
  SECTION("NoFallbackScan") {
    mcap::McapReader reader;
    auto status = reader.open(MCAP001);
    requireOk(status);

    status = reader.readSummary(mcap::ReadSummaryMethod::NoFallbackScan);
    REQUIRE(status.code == mcap::StatusCode::MissingStatistics);

    const auto& chunkIndexes = reader.chunkIndexes();
    REQUIRE(chunkIndexes.size() == 1);
    const auto& chunkIndex = chunkIndexes.front();
    REQUIRE(chunkIndex.messageStartTime == 2);
    REQUIRE(chunkIndex.messageEndTime == 2);
    REQUIRE(chunkIndex.chunkStartOffset == 28);
    REQUIRE(chunkIndex.chunkLength == 164);
    REQUIRE(chunkIndex.messageIndexOffsets.size() == 1);
    REQUIRE(chunkIndex.messageIndexOffsets.at(1) == 192);
    REQUIRE(chunkIndex.messageIndexLength == 34);
    REQUIRE(chunkIndex.compression == "");
    REQUIRE(chunkIndex.compressedSize == 115);
    REQUIRE(chunkIndex.uncompressedSize == 115);

    REQUIRE(!reader.statistics().has_value());
  }

  SECTION("AllowFallbackScan") {
    mcap::McapReader reader;
    auto status = reader.open(MCAP001);
    requireOk(status);

    status = reader.readSummary(mcap::ReadSummaryMethod::AllowFallbackScan);
    requireOk(status);

    const auto& chunkIndexes = reader.chunkIndexes();
    REQUIRE(chunkIndexes.size() == 1);
    const auto& chunkIndex = chunkIndexes.front();
    REQUIRE(chunkIndex.messageStartTime == 2);
    REQUIRE(chunkIndex.messageEndTime == 2);
    REQUIRE(chunkIndex.chunkStartOffset == 28);
    REQUIRE(chunkIndex.chunkLength == 164);
    REQUIRE(chunkIndex.messageIndexOffsets.size() == 0);
    REQUIRE(chunkIndex.messageIndexLength == 0);
    REQUIRE(chunkIndex.compression == "");
    REQUIRE(chunkIndex.compressedSize == 115);
    REQUIRE(chunkIndex.uncompressedSize == 115);

    const auto maybeStats = reader.statistics();
    REQUIRE(maybeStats.has_value());
    const auto& stats = *maybeStats;
    REQUIRE(stats.messageCount == 1);
    REQUIRE(stats.schemaCount == 1);
    REQUIRE(stats.channelCount == 1);
    REQUIRE(stats.attachmentCount == 0);
    REQUIRE(stats.metadataCount == 0);
    REQUIRE(stats.chunkCount == 1);
    REQUIRE(stats.messageStartTime == 2);
    REQUIRE(stats.messageEndTime == 2);
    REQUIRE(stats.channelMessageCounts.size() == 1);
    REQUIRE(stats.channelMessageCounts.at(1) == 1);
  }

  SECTION("ForceScan") {
    mcap::McapReader reader;
    auto status = reader.open(MCAP001);
    requireOk(status);

    status = reader.readSummary(mcap::ReadSummaryMethod::ForceScan);
    requireOk(status);

    const auto& chunkIndexes = reader.chunkIndexes();
    REQUIRE(chunkIndexes.size() == 1);
    const auto& chunkIndex = chunkIndexes.front();
    REQUIRE(chunkIndex.messageStartTime == 2);
    REQUIRE(chunkIndex.messageEndTime == 2);
    REQUIRE(chunkIndex.chunkStartOffset == 28);
    REQUIRE(chunkIndex.chunkLength == 164);
    REQUIRE(chunkIndex.messageIndexOffsets.size() == 0);
    REQUIRE(chunkIndex.messageIndexLength == 0);
    REQUIRE(chunkIndex.compression == "");
    REQUIRE(chunkIndex.compressedSize == 115);
    REQUIRE(chunkIndex.uncompressedSize == 115);

    const auto maybeStats = reader.statistics();
    REQUIRE(maybeStats.has_value());
    const auto& stats = *maybeStats;
    REQUIRE(stats.messageCount == 1);
    REQUIRE(stats.schemaCount == 1);
    REQUIRE(stats.channelCount == 1);
    REQUIRE(stats.attachmentCount == 0);
    REQUIRE(stats.metadataCount == 0);
    REQUIRE(stats.chunkCount == 1);
    REQUIRE(stats.messageStartTime == 2);
    REQUIRE(stats.messageEndTime == 2);
    REQUIRE(stats.channelMessageCounts.size() == 1);
    REQUIRE(stats.channelMessageCounts.at(1) == 1);
>>>>>>> 5897ff39
  }
}<|MERGE_RESOLUTION|>--- conflicted
+++ resolved
@@ -200,38 +200,107 @@
   }
 }
 
-<<<<<<< HEAD
-struct Buffer : mcap::IReadable, mcap::IWritable {
-  std::vector<std::byte> buffer;
-
-  virtual uint64_t size() const {
-    return buffer.size();
-  }
-
-  // IWritable
-  virtual void end() {}
-  virtual void handleWrite(const std::byte* data, uint64_t size) {
-    buffer.insert(buffer.end(), data, data + size);
-  }
-
-  // IReadable
-  virtual uint64_t read(std::byte** output, uint64_t offset, uint64_t size) {
-    if (offset + size >= buffer.size()) {
-      return 0;
-    }
-    *output = buffer.data() + offset;
-    return size;
-  }
-};
-
-void requireOk(const mcap::Status& status) {
-  CAPTURE(status.code);
-  CAPTURE(status.message);
-  REQUIRE(status.ok());
-}
-
-TEST_CASE("McapReader", "[reader]") {
-  SECTION("readMessages") {
+TEST_CASE("McapReader::readSummary()", "[reader]") {
+  SECTION("NoFallbackScan") {
+    mcap::McapReader reader;
+    auto status = reader.open(MCAP001);
+    requireOk(status);
+
+    status = reader.readSummary(mcap::ReadSummaryMethod::NoFallbackScan);
+    REQUIRE(status.code == mcap::StatusCode::MissingStatistics);
+
+    const auto& chunkIndexes = reader.chunkIndexes();
+    REQUIRE(chunkIndexes.size() == 1);
+    const auto& chunkIndex = chunkIndexes.front();
+    REQUIRE(chunkIndex.messageStartTime == 2);
+    REQUIRE(chunkIndex.messageEndTime == 2);
+    REQUIRE(chunkIndex.chunkStartOffset == 28);
+    REQUIRE(chunkIndex.chunkLength == 164);
+    REQUIRE(chunkIndex.messageIndexOffsets.size() == 1);
+    REQUIRE(chunkIndex.messageIndexOffsets.at(1) == 192);
+    REQUIRE(chunkIndex.messageIndexLength == 34);
+    REQUIRE(chunkIndex.compression == "");
+    REQUIRE(chunkIndex.compressedSize == 115);
+    REQUIRE(chunkIndex.uncompressedSize == 115);
+
+    REQUIRE(!reader.statistics().has_value());
+  }
+
+  SECTION("AllowFallbackScan") {
+    mcap::McapReader reader;
+    auto status = reader.open(MCAP001);
+    requireOk(status);
+
+    status = reader.readSummary(mcap::ReadSummaryMethod::AllowFallbackScan);
+    requireOk(status);
+
+    const auto& chunkIndexes = reader.chunkIndexes();
+    REQUIRE(chunkIndexes.size() == 1);
+    const auto& chunkIndex = chunkIndexes.front();
+    REQUIRE(chunkIndex.messageStartTime == 2);
+    REQUIRE(chunkIndex.messageEndTime == 2);
+    REQUIRE(chunkIndex.chunkStartOffset == 28);
+    REQUIRE(chunkIndex.chunkLength == 164);
+    REQUIRE(chunkIndex.messageIndexOffsets.size() == 0);
+    REQUIRE(chunkIndex.messageIndexLength == 0);
+    REQUIRE(chunkIndex.compression == "");
+    REQUIRE(chunkIndex.compressedSize == 115);
+    REQUIRE(chunkIndex.uncompressedSize == 115);
+
+    const auto maybeStats = reader.statistics();
+    REQUIRE(maybeStats.has_value());
+    const auto& stats = *maybeStats;
+    REQUIRE(stats.messageCount == 1);
+    REQUIRE(stats.schemaCount == 1);
+    REQUIRE(stats.channelCount == 1);
+    REQUIRE(stats.attachmentCount == 0);
+    REQUIRE(stats.metadataCount == 0);
+    REQUIRE(stats.chunkCount == 1);
+    REQUIRE(stats.messageStartTime == 2);
+    REQUIRE(stats.messageEndTime == 2);
+    REQUIRE(stats.channelMessageCounts.size() == 1);
+    REQUIRE(stats.channelMessageCounts.at(1) == 1);
+  }
+
+  SECTION("ForceScan") {
+    mcap::McapReader reader;
+    auto status = reader.open(MCAP001);
+    requireOk(status);
+
+    status = reader.readSummary(mcap::ReadSummaryMethod::ForceScan);
+    requireOk(status);
+
+    const auto& chunkIndexes = reader.chunkIndexes();
+    REQUIRE(chunkIndexes.size() == 1);
+    const auto& chunkIndex = chunkIndexes.front();
+    REQUIRE(chunkIndex.messageStartTime == 2);
+    REQUIRE(chunkIndex.messageEndTime == 2);
+    REQUIRE(chunkIndex.chunkStartOffset == 28);
+    REQUIRE(chunkIndex.chunkLength == 164);
+    REQUIRE(chunkIndex.messageIndexOffsets.size() == 0);
+    REQUIRE(chunkIndex.messageIndexLength == 0);
+    REQUIRE(chunkIndex.compression == "");
+    REQUIRE(chunkIndex.compressedSize == 115);
+    REQUIRE(chunkIndex.uncompressedSize == 115);
+
+    const auto maybeStats = reader.statistics();
+    REQUIRE(maybeStats.has_value());
+    const auto& stats = *maybeStats;
+    REQUIRE(stats.messageCount == 1);
+    REQUIRE(stats.schemaCount == 1);
+    REQUIRE(stats.channelCount == 1);
+    REQUIRE(stats.attachmentCount == 0);
+    REQUIRE(stats.metadataCount == 0);
+    REQUIRE(stats.chunkCount == 1);
+    REQUIRE(stats.messageStartTime == 2);
+    REQUIRE(stats.messageEndTime == 2);
+    REQUIRE(stats.channelMessageCounts.size() == 1);
+    REQUIRE(stats.channelMessageCounts.at(1) == 1);
+  }
+}
+
+TEST_CASE("McapReader::readMessages()", "[reader]") {
+  SECTION("CopyableIterators") {
     Buffer buffer;
 
     mcap::McapWriter writer;
@@ -307,103 +376,5 @@
       REQUIRE(msg.message.dataSize == msg.message.dataSize);
       REQUIRE(std::vector(msg.message.data, msg.message.data + msg.message.dataSize) == data);
     }
-=======
-TEST_CASE("McapReader::readSummary()", "[reader]") {
-  SECTION("NoFallbackScan") {
-    mcap::McapReader reader;
-    auto status = reader.open(MCAP001);
-    requireOk(status);
-
-    status = reader.readSummary(mcap::ReadSummaryMethod::NoFallbackScan);
-    REQUIRE(status.code == mcap::StatusCode::MissingStatistics);
-
-    const auto& chunkIndexes = reader.chunkIndexes();
-    REQUIRE(chunkIndexes.size() == 1);
-    const auto& chunkIndex = chunkIndexes.front();
-    REQUIRE(chunkIndex.messageStartTime == 2);
-    REQUIRE(chunkIndex.messageEndTime == 2);
-    REQUIRE(chunkIndex.chunkStartOffset == 28);
-    REQUIRE(chunkIndex.chunkLength == 164);
-    REQUIRE(chunkIndex.messageIndexOffsets.size() == 1);
-    REQUIRE(chunkIndex.messageIndexOffsets.at(1) == 192);
-    REQUIRE(chunkIndex.messageIndexLength == 34);
-    REQUIRE(chunkIndex.compression == "");
-    REQUIRE(chunkIndex.compressedSize == 115);
-    REQUIRE(chunkIndex.uncompressedSize == 115);
-
-    REQUIRE(!reader.statistics().has_value());
-  }
-
-  SECTION("AllowFallbackScan") {
-    mcap::McapReader reader;
-    auto status = reader.open(MCAP001);
-    requireOk(status);
-
-    status = reader.readSummary(mcap::ReadSummaryMethod::AllowFallbackScan);
-    requireOk(status);
-
-    const auto& chunkIndexes = reader.chunkIndexes();
-    REQUIRE(chunkIndexes.size() == 1);
-    const auto& chunkIndex = chunkIndexes.front();
-    REQUIRE(chunkIndex.messageStartTime == 2);
-    REQUIRE(chunkIndex.messageEndTime == 2);
-    REQUIRE(chunkIndex.chunkStartOffset == 28);
-    REQUIRE(chunkIndex.chunkLength == 164);
-    REQUIRE(chunkIndex.messageIndexOffsets.size() == 0);
-    REQUIRE(chunkIndex.messageIndexLength == 0);
-    REQUIRE(chunkIndex.compression == "");
-    REQUIRE(chunkIndex.compressedSize == 115);
-    REQUIRE(chunkIndex.uncompressedSize == 115);
-
-    const auto maybeStats = reader.statistics();
-    REQUIRE(maybeStats.has_value());
-    const auto& stats = *maybeStats;
-    REQUIRE(stats.messageCount == 1);
-    REQUIRE(stats.schemaCount == 1);
-    REQUIRE(stats.channelCount == 1);
-    REQUIRE(stats.attachmentCount == 0);
-    REQUIRE(stats.metadataCount == 0);
-    REQUIRE(stats.chunkCount == 1);
-    REQUIRE(stats.messageStartTime == 2);
-    REQUIRE(stats.messageEndTime == 2);
-    REQUIRE(stats.channelMessageCounts.size() == 1);
-    REQUIRE(stats.channelMessageCounts.at(1) == 1);
-  }
-
-  SECTION("ForceScan") {
-    mcap::McapReader reader;
-    auto status = reader.open(MCAP001);
-    requireOk(status);
-
-    status = reader.readSummary(mcap::ReadSummaryMethod::ForceScan);
-    requireOk(status);
-
-    const auto& chunkIndexes = reader.chunkIndexes();
-    REQUIRE(chunkIndexes.size() == 1);
-    const auto& chunkIndex = chunkIndexes.front();
-    REQUIRE(chunkIndex.messageStartTime == 2);
-    REQUIRE(chunkIndex.messageEndTime == 2);
-    REQUIRE(chunkIndex.chunkStartOffset == 28);
-    REQUIRE(chunkIndex.chunkLength == 164);
-    REQUIRE(chunkIndex.messageIndexOffsets.size() == 0);
-    REQUIRE(chunkIndex.messageIndexLength == 0);
-    REQUIRE(chunkIndex.compression == "");
-    REQUIRE(chunkIndex.compressedSize == 115);
-    REQUIRE(chunkIndex.uncompressedSize == 115);
-
-    const auto maybeStats = reader.statistics();
-    REQUIRE(maybeStats.has_value());
-    const auto& stats = *maybeStats;
-    REQUIRE(stats.messageCount == 1);
-    REQUIRE(stats.schemaCount == 1);
-    REQUIRE(stats.channelCount == 1);
-    REQUIRE(stats.attachmentCount == 0);
-    REQUIRE(stats.metadataCount == 0);
-    REQUIRE(stats.chunkCount == 1);
-    REQUIRE(stats.messageStartTime == 2);
-    REQUIRE(stats.messageEndTime == 2);
-    REQUIRE(stats.channelMessageCounts.size() == 1);
-    REQUIRE(stats.channelMessageCounts.at(1) == 1);
->>>>>>> 5897ff39
   }
 }