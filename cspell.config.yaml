--- conflicted
+++ resolved
@@ -87,11 +87,8 @@
   - rostime
   - schemaless
   - serde
-<<<<<<< HEAD
   - sfixed
-=======
   - srgb
->>>>>>> db7675fe
   - stoull
   - struct
   - swiftformat
