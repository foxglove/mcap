# Reading and writing Protobuf messages

!!! info

    Adapted from the original: [Recording Robocar Data with MCAP](https://foxglove.dev/blog/recording-robocar-data-with-mcap)

<<<<<<< HEAD
## Writing Protobuf
=======
## Creating a writer
>>>>>>> 42016d0c

```cpp
mcap::McapWriter writer;
mcap::McapWriterOptions opts("protobuf");
auto s = writer.open("output.mcap");
if (!s.ok) {
  std::cerr << "Failed to open mcap writer: " << status.message << "\n";
  throw std::runtime_error("could not open mcap writer");
}
```

Configure your writer to your desired specifications using `McapWriterOptions`. For example, `opts.compressionLevel = mcap::CompressionLevel::Fast` customizes your writer to use a faster compression level.

### Register schema

Before we can write messages, we need to register a schema and a channel to write our messages to.

To register a schema in Protobuf, you must use the fully-qualified name of the message type (e.g. `foxglove.PosesInFrame`) and provide a serialized `google::protobuf::FileDescriptorSet` for the schema itself. Generated Protobuf messages will contain enough information to reconstruct this `FileDescriptorSet` schema at runtime.

```cpp
// Recursively adds all `fd` dependencies to `fd_set`.
void fdSetInternal(google::protobuf::FileDescriptorSet& fd_set,
                   std::unordered_set<std::string>& files,
                   const google::protobuf::FileDescriptor* fd) {
  for (int i = 0; i < fd->dependency_count(); ++i) {
    const auto* dep = fd->dependency(i);
    auto [_, inserted] = files.insert(dep->name());
    if (!inserted) continue;
    fdSetInternal(fd_set, files, fd->dependency(i));
  }
  fd->CopyTo(fd_set.add_file());
}

// Returns a serialized google::protobuf::FileDescriptorSet containing
// the necessary google::protobuf::FileDescriptor's to describe d.
std::string fdSet(const google::protobuf::Descriptor* d) {
  std::string res;
  std::unordered_set<std::string> files;
  google::protobuf::FileDescriptorSet fd_set;
  fdSetInternal(fd_set, files, d->file());
  return fd_set.SerializeAsString();
}

mcap::Schema createSchema(const google::protobuf::Descriptor* d) {
  mcap::Schema schema(d->full_name(), "protobuf", fdSet(d));
  return schema;
}

// Create a schema for the foxglove.PosesInFrame message.
mcap::Schema path_schema = createSchema(foxglove::PosesInFrame::descriptor());
writer.addSchema(path_schema);  // Assigned schema id is written to path_schema.id
```

### Register channel

```cpp
mcap::Channel path_channel("/planner/path", "protobuf", path_schema.id);
mcap.addChannel(path_channel);  // Assigned channel id written to path_channel.id
```

### Write messages

We can now finally write messages to the channel via its id:

```cpp
foxglove::PosesInFrame poses_msg;
// Fill in path_msg.
uint64_t timestamp_ns = std::chrono::duration_cast<std::chrono::nanoseconds>(
                                std::chrono::system_clock::now().time_since_epoch())
                                .count();
poses_msg.mutable_timestamp()->set_seconds(timestamp_ns / 1'000'000'000ull)
poses_msg.mutable_timestamp()->set_nanos(timestamp_ns % 1'000'000'000ull)
poses_msg.set_frame_id("base_link")
// Example path in a straight line down the X axis
for (int i = 0; i < 10; ++i) {
  auto pose = poses_msg.add_poses();
  pose->mutable_position()->set_x(i);
  pose->mutable_position()->set_y(0);
  pose->mutable_position()->set_z(0);
  pose->mutable_orientation()->set_x(0);
  pose->mutable_orientation()->set_y(0);
  pose->mutable_orientation()->set_z(0);
  pose->mutable_orientation()->set_w(1);
}

std::string data = poses_msg.SerializeAsString();
mcap::Message msg;
msg.channelId = path_channel.id;
msg.logTime = timestamp_ns;
msg.publishTime = msg.logTime;
msg.data = reinterpret_cast<const std::byte*>(data.data());
msg.dataSize = data.size();

writer.write(msg);
```

Don’t forget to close the writer when you’re done:

```cpp
writer.close();
```

### Inspect MCAP file

Now, we can inspect our output MCAP file's messages. Use the _Data source_ dialog in [Foxglove Studio](https://studio.foxglove.dev) to “Open local file”.

Add a few relevant panels ([Plot](https://foxglove.dev/docs/studio/panels/plot), [Image](https://foxglove.dev/docs/studio/panels/image), [Raw Messages](https://foxglove.dev/docs/studio/panels/raw-messages), [3D](https://foxglove.dev/docs/studio/panels/3d)) to visualize the robot's performance.

<<<<<<< HEAD
## Reading Protobuf
=======
## Creating a reader
>>>>>>> 42016d0c

To read Protobuf messages from an MCAP file using C++, we have two options. We can use **statically** generated class definitions to deserialize the data, or **dynamically** read fields using the schema definitions from within the MCAP file. Both of these options have valid use-cases.

The "static" approach is best when there is existing code that uses these Protobuf classes to integrate with. Take for example a simulation that drives a planning module with recorded messages. Since that module already uses generated class definitions, it makes sense to use those to deserialize the MCAP data. By doing this, we take advantage of Protobuf's existing [compatibility mechanisms](https://developers.google.com/protocol-buffers/docs/cpptutorial?hl=en#extending-a-protocol-buffer).

The "dynamic" approach is preferred for introspecting and debugging message content. For example, when building a [visualization tool](https://studio.foxglove.dev), we want to provide a full view of all fields in a message as it was originally recorded. We can use Protobuf's [DynamicMessage](https://developers.google.com/protocol-buffers/docs/reference/cpp/google.protobuf.dynamic_message) mechanism to enumerate and inspect the fields of a message in this way.

### Use generated class definitions

First, we generate our class definitions and include the relevant header:

```cpp
#include "foxglove/PosesInFrame.pb.h"
```

We also include the MCAP reader implementation:

```cpp
#define MCAP_IMPLEMENTATION
#include "mcap/reader.hpp"
```

To open an MCAP file for reading, you can use the `mcap::McapReader::open()` method:

```cpp
mcap::McapReader reader;
{
  const auto res = reader.open(inputFilename);
  if (!res.ok()) {
    std::cerr << "Failed to open " << inputFilename << " for reading: " << res.message
              << std::endl;
    return 1;
  }
}
```

Then use a `mcap::MessageView` to iterate through all of the messages in the MCAP.

```cpp
auto messageView = reader.readMessages();
for (auto it = messageView.begin(); it != messageView.end(); it++) {
  // skip messages that we can't use
  if ((it->schema->encoding != "protobuf") || it->schema->name != "foxglove.PosesInFrame") {
    continue;
  }
  foxglove::PosesInFrame path;
  if (!path.ParseFromArray(static_cast<const void*>(it->message.data),
                                  it->message.dataSize)) {
    std::cerr << "could not parse PosesInFrame" << std::endl;
    return 1;
  }
  std::cout << "Found message: " << path.ShortDebugString() << std::endl;
  // print out the message
}
```

Finally, we close the reader.

```cpp
reader.close();
```

### Use `DynamicMessageFactory`

To read messages dynamically, we start by including the relevant headers:

```cpp
#include <google/protobuf/descriptor.pb.h>
#include <google/protobuf/descriptor_database.h>
#include <google/protobuf/dynamic_message.h>

#define MCAP_IMPLEMENTATION
#include "mcap/reader.hpp"

namespace gp = google::protobuf;
```

We construct our `mcap::McapReader` and `mcap::MessageView` in the same way as before:

```cpp
mcap::McapReader reader;
{
  const auto res = reader.open(inputFilename);
  if (!res.ok()) {
    std::cerr << "Failed to open " << inputFilename << " for reading: " << res.message
              << std::endl;
    return 1;
  }
}
auto messageView = reader.readMessages();
```

#### Load schema definitions from the MCAP

We build a `DynamicMessageFactory`, using a `google::Protobuf::SimpleDescriptorDatabase` as the underlying descriptor database. By constructing this ourselves and retaining a reference to the database, we can more easily load that database with definitions from the MCAP file.

```cpp
gp::SimpleDescriptorDatabase protoDb;
gp::DescriptorPool protoPool(&protoDb);
gp::DynamicMessageFactory protoFactory(&protoPool);
```

Now we're ready to iterate through the messages in the MCAP file. The first thing we'll want to for a given message is load its `FileDescriptorSet` into the `DescriptorDatabase` if it isn't already loaded.

```cpp
for (auto it = messageView.begin(); it != messageView.end(); it++) {
  const gp::Descriptor* descriptor = protoPool.FindMessageTypeByName(it->schema->name);
  if (descriptor == nullptr) {
    if (!LoadSchema(it->schema, &protoDb)) {
      reader.close();
      return 1;
    }
```

Here `LoadSchema()` is a helper function, which we define here:

```cpp
bool LoadSchema(const mcap::SchemaPtr schema, gp::SimpleDescriptorDatabase* protoDb) {
  gp::FileDescriptorSet fdSet;
  if (!fdSet.ParseFromArray(static_cast<const void*>(schema->data.data()), schema->data.size())) {
    std::cerr << "failed to parse schema data" << std::endl;
    return false;
  }
  gp::FileDescriptorProto unused;
  for (int i = 0; i < fdSet.file_size(); ++i) {
    const auto& file = fdSet.file(i);
    if (!protoDb->FindFileByName(file.name(), &unused)) {
      if (!protoDb->Add(file)) {
        std::cerr << "failed to add definition " << file.name() << "to protoDB" << std::endl;
        return false;
      }
    }
  }
  return true;
}
```

#### Print messages

Once the `FileDescriptorSet` is loaded, we can get the descriptor by name:

```cpp
descriptor = protoPool.FindMessageTypeByName(it->schema->name);
```

Then we can use that to parse our message.

```cpp
gp::Message* message = protoFactory.GetPrototype(descriptor)->New();
if (!message->ParseFromArray(static_cast<const void*>(it->message.data),
                              it->message.dataSize)) {
  std::cerr << "failed to parse message using included schema" << std::endl;
  reader.close();
  return 1;
}
std::cout << message->ShortDebugString() << std::endl;
```

Finally, we close the reader.

```cpp
reader.close();
```

## Important links

- [Example code](https://github.com/foxglove/mcap/tree/main/cpp/examples/protobuf)
- [Foxglove schemas](https://github.com/foxglove/schemas)<|MERGE_RESOLUTION|>--- conflicted
+++ resolved
@@ -4,11 +4,7 @@
 
     Adapted from the original: [Recording Robocar Data with MCAP](https://foxglove.dev/blog/recording-robocar-data-with-mcap)
 
-<<<<<<< HEAD
 ## Writing Protobuf
-=======
-## Creating a writer
->>>>>>> 42016d0c
 
 ```cpp
 mcap::McapWriter writer;
@@ -117,11 +113,7 @@
 
 Add a few relevant panels ([Plot](https://foxglove.dev/docs/studio/panels/plot), [Image](https://foxglove.dev/docs/studio/panels/image), [Raw Messages](https://foxglove.dev/docs/studio/panels/raw-messages), [3D](https://foxglove.dev/docs/studio/panels/3d)) to visualize the robot's performance.
 
-<<<<<<< HEAD
 ## Reading Protobuf
-=======
-## Creating a reader
->>>>>>> 42016d0c
 
 To read Protobuf messages from an MCAP file using C++, we have two options. We can use **statically** generated class definitions to deserialize the data, or **dynamically** read fields using the schema definitions from within the MCAP file. Both of these options have valid use-cases.
 
