--- conflicted
+++ resolved
@@ -164,13 +164,9 @@
 | Bytes | Name | Type | Description |
 | --- | --- | --- | --- |
 | 2 | id | uint16 | A unique identifier for this channel within the file. |
-| 2 | schema_id | uint16 | The schema for messages on this channel. |
+| 2 | schema_id | uint16 | The schema for messages on this channel. A schema_id of 0 indicates no schema for this channel |
 | 4 + N | topic | String | The channel topic. |
 | 4 + N | message_encoding | String | Encoding for messages on this channel. The value should be one of the [well-known message encodings](./well-known-encodings.md). Custom values should use `x-` prefix. |
-<<<<<<< HEAD
-| 2 | schema_id | uint16 | The schema for messages on this channel. A schema_id of 0 indicates no schema for this channel |
-=======
->>>>>>> 19477265
 | 4 + N | metadata | Map<string, string> | Metadata about this channel |
 
 Channel records may be duplicated in the summary section.
