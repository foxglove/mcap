--- conflicted
+++ resolved
@@ -16,19 +16,19 @@
 - [Records](#records)
   - [Header](#header-op0x01)
   - [Footer](#footer-op0x02)
-  - [Channel Info](#channel-info-op0x03)
-  - [Message](#message-op0x04)
-  - [Chunk](#chunk-op0x05)
-  - [Message Index](#message-index-op0x06)
-  - [Chunk Index](#chunk-index-op0x07)
-  - [Attachment](#attachment-op0x08)
-  - [Attachment Index](#attachment-index-op0x09)
-  - [Statistics](#statistics-op0x0A)
-  - [Metadata](#metadata-op0x0B)
-  - [Metadata Index](#metadata-op0x0C)
-  - [Summary Offset](#summary-offset-op0x0D)
-  - [Data End](#data-end-op0x0E)
-  - [Schema](#schema-op0x0F)
+  - [Schema](#schema-op0x03)
+  - [Channel Info](#channel-info-op0x04)
+  - [Message](#message-op0x05)
+  - [Chunk](#chunk-op0x06)
+  - [Message Index](#message-index-op0x07)
+  - [Chunk Index](#chunk-index-op0x08)
+  - [Attachment](#attachment-op0x09)
+  - [Attachment Index](#attachment-index-op0x0A)
+  - [Statistics](#statistics-op0x0B)
+  - [Metadata](#metadata-op0x0C)
+  - [Metadata Index](#metadata-index-op0x0D)
+  - [Summary Offset](#summary-offset-op0x0E)
+  - [Data End](#data-end-op0x0F)
 - [Serialization](#serialization)
 
 ## File Structure
@@ -69,8 +69,8 @@
 
 The following records are allowed to appear in the data section:
 
+- Schema
 - Channel Info
-- Schema
 - Message
 - Attachment
 - Chunk
@@ -78,7 +78,7 @@
 - Metadata
 - Data End
 
-The last record in the data section MUST be the [Data End](#data-end-op0x0E) record.
+The last record in the data section MUST be the [Data End](#data-end-op0x0F) record.
 
 ### Summary Section
 
@@ -103,7 +103,7 @@
 
 ### Summary Offset Section
 
-The optional summary offset section contains [Summary Offset](#summary-offset-op0x0D) records for fast lookup of summary section records.
+The optional summary offset section contains [Summary Offset](#summary-offset-op0x0E) records for fast lookup of summary section records.
 
 The summary offset section aids random access reading.
 
@@ -140,7 +140,22 @@
 | 8 | summary_offset_start | uint64 | Byte offset from the start of the first record in the summary offset section. If there are no Summary Offset records this value should be 0. |
 | 4 | summary_crc | uint32 | A CRC32 of all bytes from the start of the Summary section up through the end of the previous field in the footer record. A value of 0 indicates the CRC32 is not available. |
 
-### Channel Info (op=0x03)
+### Schema (op=0x03)
+
+A Schema record defines an individual schema.
+
+Schema records are uniquely identified within a file by their schema ID. A Datatye record must occur at least once in the file prior to any Channel Info referring to its schema ID.
+
+| Bytes | Name | Type | Description |
+| --- | --- | --- | --- |
+| 2 | id | uint16 | A unique identifier for this schema within the file. |
+| 4 + N | encoding | String | Format for the schema. The value should be one of the [well-known schema formats](./well-known-schema-formats.md). Custom values should use the `x-` prefix. |
+| 4 + N | schema | uint32 length-prefixed Bytes | Schema should conform to the encoding. |
+| 4 + N | name | String | An identifier for the schema. The schema name should conform to any encoding requirements. |
+
+Schema records may be duplicated in the summary section.
+
+### Channel Info (op=0x04)
 
 A Channel Info record defines an encoded stream of messages on a topic.
 
@@ -151,18 +166,12 @@
 | 2 | id | uint16 | A unique identifier for this channel within the file. |
 | 4 + N | topic | String | The channel topic. |
 | 4 + N | message_encoding | String | Encoding for messages on this channel. The value should be one of the [well-known message encodings](./well-known-encodings.md). Custom values should use `x-` prefix. |
-<<<<<<< HEAD
 | 2 | schema_id | uint16 | The schema for messages on this channel. |
-=======
-| 4 + N | schema_encoding | String | Format for the schema. The value should be one of the [well-known schema formats](./well-known-schema-formats.md). Custom values should use the `x-` prefix. |
-| 4 + N | schema | uint32 length-prefixed Bytes | Schema should conform to the schema_encoding. |
-| 4 + N | schema_name | String | An identifier for the schema. The schema name should conform to any schema_encoding requirements. |
->>>>>>> 299f382b
 | 4 + N | metadata | Map<string, string> | Metadata about this channel |
 
 Channel Info records may be duplicated in the summary section.
 
-### Message (op=0x04)
+### Message (op=0x05)
 
 A message record encodes a single timestamped message on a channel.
 
@@ -176,7 +185,7 @@
 | 8 | log_time | Timestamp | Time at which the message was recorded. |
 | N | message_data | Bytes | Message data, to be decoded according to the schema of the channel. |
 
-### Chunk (op=0x05)
+### Chunk (op=0x06)
 
 A Chunk contains a batch of schema, channel info, and message records. The batch of records contained in a chunk may be compressed or uncompressed.
 
@@ -191,7 +200,7 @@
 | 4 + N | compression | String | compression algorithm. i.e. `lz4`, `zstd`, `""`. An empty string indicates no compression. Refer to [well-known compression formats][compression formats]. |
 | N | records | Bytes | Repeating sequences of `<record type><record content length><record content>`. Compressed with the algorithm in the `compression` field. |
 
-### Message Index (op=0x06)
+### Message Index (op=0x07)
 
 A Message Index record allows readers to locate individual message records within a chunk by their timestamp.
 
@@ -204,7 +213,7 @@
 
 Messages outside of chunks cannot be indexed.
 
-### Chunk Index (op=0x07)
+### Chunk Index (op=0x08)
 
 A Chunk Index record contains the location of a Chunk record and its associated Message Index records.
 
@@ -226,7 +235,7 @@
 
 > Why? The typical use case for file readers using an index is fast random access to a specific message timestamp. Channel Info is a prerequisite for decoding Message record data. Without an easy-to-access copy of the Channel Info records, readers would need to search for Channel Info records from the start of the file, degrading random access read performance.
 
-### Attachment (op=0x08)
+### Attachment (op=0x09)
 
 Attachment records contain auxiliary artifacts such as text, core dumps, calibration data, or other arbitrary data.
 
@@ -241,7 +250,7 @@
 | 8 + N | data | uint64 length-prefixed Bytes | Attachment data. |
 | 4 | crc | uint32 | CRC32 checksum of preceding fields in the record. A value of zero indicates that CRC validation should not be performed. |
 
-### Attachment Index (op=0x09)
+### Attachment Index (op=0x0A)
 
 An Attachment Index record contains the location of an attachment in the file. An Attachment Index record exists for every Attachment record in the file.
 
@@ -254,7 +263,7 @@
 | 4 + N | name | String | Name of the attachment. |
 | 4 + N | content_type | String | MIME type of the attachment. |
 
-### Statistics (op=0x0A)
+### Statistics (op=0x0B)
 
 A Statistics record contains summary information about the recorded data. The statistics record is optional, but the file should contain at most one.
 
@@ -268,13 +277,9 @@
 
 When using a Statistics record with channel_message_counts, the Summary Data section MUST contain a copy of all Channel Info records. The Channel Info records MUST occur prior to the statistics record.
 
-<<<<<<< HEAD
-> Why? The typical usecase for tools is to provide a listing of the types and quantities of messages stored in the file. Without an easy to access copy of the Schema and Channel Info records, tools would need to linearly scan the file for Schema and Channel Info records to display what types of messages exist in the file.
-=======
 > Why? The typical use case for tools is to provide a listing of the types and quantities of messages stored in the file. Without an easy to access copy of the Channel Info records, tools would need to linearly scan the file for Channel Info records to display what types of messages exist in the file.
->>>>>>> 299f382b
-
-### Metadata (op=0x0B)
+
+### Metadata (op=0x0C)
 
 A metadata record contains arbitrary user data in key-value pairs.
 
@@ -283,7 +288,7 @@
 | 4 + N | name | String | Example: `map_metadata`. |
 | 4 + N | metadata | Map<string, string> | Example keys: `robot_id`, `git_sha`, `timezone`, `run_id`. |
 
-### Metadata Index (op=0x0C)
+### Metadata Index (op=0x0D)
 
 A metadata record contains arbitrary user data in key-value pairs.
 
@@ -293,7 +298,7 @@
 | 8 | length | uint64 | Total byte length of the record. |
 | 4 + N | name | String | Name of the metadata record. |
 
-### Summary Offset (op=0x0D)
+### Summary Offset (op=0x0E)
 
 A Summary Offset record contains the location of records within the summary section. Each Summary Offset record corresponds to a group of summary records with the same opcode.
 
@@ -303,34 +308,15 @@
 | 8 | group_start | uint64 | Byte offset from the start of the file of the first record in the group. |
 | 8 | group_length | uint64 | Total byte length of all records in the group. |
 
-### Data End (op=0x0E)
+### Data End (op=0x0F)
 
 A Data End record indicates the end of the data section.
 
-<<<<<<< HEAD
-> Why? When reading a file from start to end, there is ambiguity when the data section ends and the summary section starts because some records (i.e. Schema, Channel Info) can repeat for summary data. The Data End record provides a clear dilineation the data section has ended.
-=======
 > Why? When reading a file from start to end, there is ambiguity when the data section ends and the summary section starts because some records (i.e. Channel Info) can repeat for summary data. The Data End record provides a clear delineation the data section has ended.
->>>>>>> 299f382b
 
 | Bytes | Name | Type | Description |
 | --- | --- | --- | --- |
 | 4 | data_section_crc | uint32 | CRC32 of all bytes in the data section. A value of 0 indicates the CRC32 is not available. |
-
-### Schema (op=0x0F)
-
-A Schema record defines an individual schema.
-
-Schema records are uniquely identified within a file by their schema ID. A Datatye record must occur at least once in the file prior to any Channel Info referring to its schema ID.
-
-| Bytes | Name | Type | Description |
-| --- | --- | --- | --- |
-| 2 | id | uint16 | A unique identifier for this schema within the file. |
-| 4 + N | encoding | String | Format for the schema. The value should be one of the [well-known schema formats](./well-known-schema-formats.md). Custom values should use the `x-` prefix. |
-| 4 + N | schema | uint32 length-prefixed Bytes | Schema should conform to the encoding. |
-| 4 + N | name | String | An identifier for the schema. The schema name should conform to any encoding requirements. |
-
-Schema records may be duplicated in the summary section.
 
 ## Serialization
 
