package libmcap

import (
	"bytes"
	"errors"
	"fmt"
	"hash/crc32"
	"io"
	"math"
	"sort"

	"github.com/klauspost/compress/zstd"
	"github.com/pierrec/lz4/v4"
)

var ErrUnknownSchema = errors.New("unknown schema")

type Writer struct {
	Statistics        *Statistics
	MessageIndexes    map[uint16]*MessageIndex
	ChunkIndexes      []*ChunkIndex
	AttachmentIndexes []*AttachmentIndex

	channelIDs       []uint16
	schemaIDs        []uint16
	channels         map[uint16]*Channel
	schemas          map[uint16]*Schema
	w                *WriteSizer
	buf8             []byte
	msg              []byte
	chunk            []byte
	chunked          bool
	includeCRC       bool
	uncompressed     *bytes.Buffer
	chunksize        int64
	compressed       *bytes.Buffer
	compression      CompressionFormat
	compressedWriter *CountingCRCWriter

	currentChunkStartTime uint64
	currentChunkEndTime   uint64
}

func (w *Writer) writeRecord(writer io.Writer, op OpCode, data []byte) (int, error) {
	c, err := writer.Write([]byte{byte(op)})
	if err != nil {
		return c, err
	}
	putUint64(w.buf8, uint64(len(data)))
	n, err := writer.Write(w.buf8)
	c += n
	if err != nil {
		return c, err
	}
	n, err = writer.Write(data)
	c += n
	if err != nil {
		return c, err
	}
	return c, nil
}

// WriteHeader writes a header record to the output.
func (w *Writer) WriteHeader(header *Header) error {
	msglen := 4 + len(header.Profile) + 4 + len(header.Library)
	w.ensureSized(msglen)
	offset := putPrefixedString(w.msg, header.Profile)
	offset += putPrefixedString(w.msg[offset:], header.Library)
	_, err := w.writeRecord(w.w, OpHeader, w.msg[:offset])
	return err
}

// WriteFooter writes a footer record to the output. A Footer record contains
// end-of-file information. It must be the last record in the file. Readers
// using the index to read the file will begin with by reading the footer and
// trailing magic.
func (w *Writer) WriteFooter(f *Footer) error {
	msglen := 8 + 8 + 4
	w.ensureSized(msglen)
	offset := putUint64(w.msg, f.SummaryStart)
	offset += putUint64(w.msg[offset:], f.SummaryOffsetStart)
	offset += putUint32(w.msg[offset:], f.SummaryCRC)
	_, err := w.writeRecord(w.w, OpFooter, w.msg[:offset])
	return err
}

// WriteSchema writes a schema record to the output. Schema records are uniquely
// identified within a file by their schema ID. A Schema record must occur at
// least once in the file prior to any Channel Info referring to its ID.
func (w *Writer) WriteSchema(s *Schema) (err error) {
	msglen := 2 + 4 + len(s.Name) + 4 + len(s.Encoding) + 4 + len(s.Data)
	w.ensureSized(msglen)
	offset := putUint16(w.msg, s.ID)
	offset += putPrefixedString(w.msg[offset:], s.Name)
	offset += putPrefixedString(w.msg[offset:], s.Encoding)
	offset += putPrefixedBytes(w.msg[offset:], s.Data)
	if w.chunked {
		_, err = w.writeRecord(w.compressedWriter, OpSchema, w.msg[:offset])
	} else {
		_, err = w.writeRecord(w.w, OpSchema, w.msg[:offset])
	}
	if err != nil {
		return err
	}
	if _, ok := w.schemas[s.ID]; !ok {
		w.schemaIDs = append(w.schemaIDs, s.ID)
		w.schemas[s.ID] = s
		w.Statistics.SchemaCount++
	}
	return nil
}

// WriteChannel writes a channel info record to the output. Channel Info
// records are uniquely identified within a file by their channel ID. A Channel
// Info record must occur at least once in the file prior to any message
// referring to its channel ID.
func (w *Writer) WriteChannel(c *Channel) error {
	if c.SchemaID > 0 {
		if _, ok := w.schemas[c.SchemaID]; !ok {
			return ErrUnknownSchema
		}
	}
	userdata := makePrefixedMap(c.Metadata)
	msglen := (2 +
		4 + len(c.Topic) +
		4 + len(c.MessageEncoding) +
		2 +
		len(userdata))
	w.ensureSized(msglen)
	offset := putUint16(w.msg, c.ID)
	offset += putUint16(w.msg[offset:], c.SchemaID)
	offset += putPrefixedString(w.msg[offset:], c.Topic)
	offset += putPrefixedString(w.msg[offset:], c.MessageEncoding)
	offset += copy(w.msg[offset:], userdata)
	var err error
	if w.chunked {
		_, err = w.writeRecord(w.compressedWriter, OpChannel, w.msg[:offset])
		if err != nil {
			return err
		}
	} else {
		_, err = w.writeRecord(w.w, OpChannel, w.msg[:offset])
		if err != nil {
			return err
		}
	}
	if _, ok := w.channels[c.ID]; !ok {
		w.Statistics.ChannelCount++
		w.channels[c.ID] = c
		w.channelIDs = append(w.channelIDs, c.ID)
	}
	return nil
}

// WriteMessage writes a message to the output. A message record encodes a
// single timestamped message on a channel. The message encoding and schema must
// match that of the channel info record corresponding to the message's channel
// ID.
func (w *Writer) WriteMessage(m *Message) error {
	if w.channels[m.ChannelID] == nil {
		return fmt.Errorf("unrecognized channel %d", m.ChannelID)
	}
	msglen := 2 + 4 + 8 + 8 + len(m.Data)
	w.ensureSized(msglen)
	offset := putUint16(w.msg, m.ChannelID)
	offset += putUint32(w.msg[offset:], m.Sequence)
	offset += putUint64(w.msg[offset:], m.LogTime)
	offset += putUint64(w.msg[offset:], m.PublishTime)
	offset += copy(w.msg[offset:], m.Data)
	w.Statistics.ChannelMessageCounts[m.ChannelID]++
	w.Statistics.MessageCount++
	if w.chunked {
		// TODO preallocate or maybe fancy structure. These could be conserved
		// across chunks too, which might work ok assuming similar numbers of
		// messages/chan/chunk.
		idx, ok := w.MessageIndexes[m.ChannelID]
		if !ok {
			idx = &MessageIndex{
				ChannelID: m.ChannelID,
				Records:   nil,
			}
			w.MessageIndexes[m.ChannelID] = idx
		}
		idx.Records = append(idx.Records, MessageIndexEntry{m.LogTime, uint64(w.compressedWriter.Size())})
		_, err := w.writeRecord(w.compressedWriter, OpMessage, w.msg[:offset])
		if err != nil {
			return err
		}
		if w.compressedWriter.Size() > w.chunksize {
			err := w.flushActiveChunk()
			if err != nil {
				return err
			}
		}
		if m.LogTime > w.currentChunkEndTime {
			w.currentChunkEndTime = m.LogTime
		}
		if m.LogTime < w.currentChunkStartTime {
			w.currentChunkStartTime = m.LogTime
		}
	} else {
		_, err := w.writeRecord(w.w, OpMessage, w.msg[:offset])
		if err != nil {
			return err
		}
	}
	if m.LogTime > w.Statistics.MessageEndTime {
		w.Statistics.MessageEndTime = m.LogTime
	}
	if m.LogTime < w.Statistics.MessageStartTime {
		w.Statistics.MessageStartTime = m.LogTime
	}
	return nil
}

// WriteMessageIndex writes a message index record to the output. A Message
// Index record allows readers to locate individual message records within a
// chunk by their timestamp. A sequence of Message Index records occurs
// immediately after each chunk. Exactly one Message Index record must exist in
// the sequence for every channel on which a message occurs inside the chunk.
func (w *Writer) WriteMessageIndex(idx *MessageIndex) error {
	datalen := len(idx.Records) * (8 + 8)
	msglen := 2 + 4 + datalen
	w.ensureSized(msglen)
	offset := putUint16(w.msg, idx.ChannelID)
	offset += putUint32(w.msg[offset:], uint32(datalen))
	for _, v := range idx.Records {
		offset += putUint64(w.msg[offset:], v.Timestamp)
		offset += putUint64(w.msg[offset:], v.Offset)
	}
	_, err := w.writeRecord(w.w, OpMessageIndex, w.msg[:offset])
	return err
}

// WriteAttachment writes an attachment to the output. Attachment records
// contain auxiliary artifacts such as text, core dumps, calibration data, or
// other arbitrary data. Attachment records must not appear within a chunk.
func (w *Writer) WriteAttachment(a *Attachment) error {
	msglen := 4 + len(a.Name) + 8 + 8 + 4 + len(a.ContentType) + 8 + len(a.Data) + 4
	w.ensureSized(msglen)
	offset := putPrefixedString(w.msg, a.Name)
	offset += putUint64(w.msg[offset:], a.CreatedAt)
	offset += putUint64(w.msg[offset:], a.LogTime)
	offset += putPrefixedString(w.msg[offset:], a.ContentType)
	offset += putUint64(w.msg[offset:], uint64(len(a.Data)))
	offset += copy(w.msg[offset:], a.Data)
	crc := crc32.ChecksumIEEE(w.msg[:offset])
	offset += putUint32(w.msg[offset:], crc)
	attachmentOffset := w.w.Size()
	c, err := w.writeRecord(w.w, OpAttachment, w.msg[:offset])
	if err != nil {
		return err
	}
	w.AttachmentIndexes = append(w.AttachmentIndexes, &AttachmentIndex{
		Offset:      attachmentOffset,
		Length:      uint64(c),
		LogTime:     a.LogTime,
		DataSize:    uint64(len(a.Data)),
		Name:        a.Name,
		ContentType: a.ContentType,
	})
	w.Statistics.AttachmentCount++
	return nil
}

// WriteAttachmentIndex writes an attachment index record to the output. An
// Attachment Index record contains the location of an attachment in the file.
// An Attachment Index record exists for every Attachment record in the file.
func (w *Writer) WriteAttachmentIndex(idx *AttachmentIndex) error {
	msglen := 8 + 8 + 8 + 8 + 4 + len(idx.Name) + 4 + len(idx.ContentType)
	w.ensureSized(msglen)
	offset := putUint64(w.msg, idx.Offset)
	offset += putUint64(w.msg[offset:], idx.Length)
	offset += putUint64(w.msg[offset:], idx.LogTime)
	offset += putUint64(w.msg[offset:], idx.DataSize)
	offset += putPrefixedString(w.msg[offset:], idx.Name)
	offset += putPrefixedString(w.msg[offset:], idx.ContentType)
	_, err := w.writeRecord(w.w, OpAttachmentIndex, w.msg[:offset])
	return err
}

// WriteStatistics writes a statistics record to the output. A Statistics record
// contains summary information about the recorded data. The statistics record
// is optional, but the file should contain at most one.
func (w *Writer) WriteStatistics(s *Statistics) error {
<<<<<<< HEAD
	msglen := 8 + 4 + 4 + 4 + 4 + 4 + 8 + 8 + 4 + len(s.ChannelMessageCounts)*(2+8)
=======
	msglen := 8 + 2 + 4 + 4 + 4 + len(s.ChannelMessageCounts)*(2+8)
>>>>>>> 6a866304
	w.ensureSized(msglen)
	offset := putUint64(w.msg, s.MessageCount)
	offset += putUint16(w.msg[offset:], s.SchemaCount)
	offset += putUint32(w.msg[offset:], s.ChannelCount)
	offset += putUint32(w.msg[offset:], s.AttachmentCount)
	offset += putUint32(w.msg[offset:], s.MetadataCount)
	offset += putUint32(w.msg[offset:], s.ChunkCount)
	offset += putUint64(w.msg[offset:], s.MessageStartTime)
	offset += putUint64(w.msg[offset:], s.MessageEndTime)
	offset += putUint32(w.msg[offset:], uint32(len(s.ChannelMessageCounts)*(2+8)))
	for _, chanID := range w.channelIDs {
		if messageCount, ok := s.ChannelMessageCounts[chanID]; ok {
			offset += putUint16(w.msg[offset:], chanID)
			offset += putUint64(w.msg[offset:], messageCount)
		}
	}
	_, err := w.writeRecord(w.w, OpStatistics, w.msg[:offset])
	return err
}

// WriteMetadata writes a metadata record to the output. A metadata record
// contains arbitrary user data in key-value pairs.
func (w *Writer) WriteMetadata(m *Metadata) error {
	data := makePrefixedMap(m.Metadata)
	msglen := 4 + len(m.Name) + 4 + len(data)
	w.ensureSized(msglen)
	offset := putPrefixedString(w.msg, m.Name)
	offset += copy(w.msg[offset:], data)
	_, err := w.writeRecord(w.w, OpMetadata, w.msg[:offset])
	return err
}

// WriteMetadataIndex writes a metadata index record to the output.
func (w *Writer) WriteMetadataIndex(idx *MetadataIndex) error {
	msglen := 8 + 8 + 4 + len(idx.Name)
	w.ensureSized(msglen)
	offset := putUint64(w.msg, idx.Offset)
	offset += putUint64(w.msg[offset:], idx.Length)
	offset += putPrefixedString(w.msg[offset:], idx.Name)
	_, err := w.writeRecord(w.w, OpMetadataIndex, w.msg[:offset])
	return err
}

// WriteSummaryOffset writes a summary offset record to the output. A Summary
// Offset record contains the location of records within the summary section.
// Each Summary Offset record corresponds to a group of summary records with the
// same opcode.
func (w *Writer) WriteSummaryOffset(s *SummaryOffset) error {
	msglen := 1 + 8 + 8
	w.ensureSized(msglen)
	w.msg[0] = byte(s.GroupOpcode)
	offset := 1
	offset += putUint64(w.msg[offset:], s.GroupStart)
	offset += putUint64(w.msg[offset:], s.GroupLength)
	_, err := w.writeRecord(w.w, OpSummaryOffset, w.msg[:offset])
	return err
}

// WriteDataEnd writes a data end record to the output. A Data End record
// indicates the end of the data section.
func (w *Writer) WriteDataEnd(e *DataEnd) error {
	msglen := 4
	w.ensureSized(msglen)
	offset := putUint32(w.msg, e.DataSectionCRC)
	_, err := w.writeRecord(w.w, OpDataEnd, w.msg[:offset])
	return err
}

func (w *Writer) flushActiveChunk() error {
	err := w.compressedWriter.Close()
	if err != nil {
		return err
	}
	crc := w.compressedWriter.CRC()
	compressedlen := w.compressed.Len()
	uncompressedlen := w.compressedWriter.Size()
	msglen := 8 + 8 + 8 + 4 + 4 + len(w.compression) + 8 + compressedlen
	chunkStartOffset := w.w.Size()
	start := w.currentChunkStartTime
	end := w.currentChunkEndTime

	// when writing a chunk, we don't go through writerecord to avoid needing to
	// materialize the compressed data again. Instead, write the leading bytes
	// then copy from the compressed data buffer.
	recordlen := 1 + 8 + msglen
	if len(w.chunk) < recordlen {
		w.chunk = make([]byte, recordlen)
	}
	offset, err := putByte(w.chunk, byte(OpChunk))
	if err != nil {
		return err
	}
	offset += putUint64(w.chunk[offset:], uint64(msglen))
	offset += putUint64(w.chunk[offset:], start)
	offset += putUint64(w.chunk[offset:], end)
	offset += putUint64(w.chunk[offset:], uint64(uncompressedlen))
	offset += putUint32(w.chunk[offset:], crc)
	offset += putPrefixedString(w.chunk[offset:], string(w.compression))
	offset += putUint64(w.chunk[offset:], uint64(w.compressed.Len()))
	offset += copy(w.chunk[offset:recordlen], w.compressed.Bytes())
	_, err = w.w.Write(w.chunk[:offset])
	if err != nil {
		return err
	}
	w.compressed.Reset()
	w.compressedWriter.Reset(w.compressed)
	w.compressedWriter.ResetSize()
	w.compressedWriter.ResetCRC()

	messageIndexOffsets := make(map[uint16]uint64)
	messageIndexStart := w.w.Size()
	for _, chanID := range w.channelIDs {
		if messageIndex, ok := w.MessageIndexes[chanID]; ok {
			sort.Slice(messageIndex.Records, func(i, j int) bool {
				return messageIndex.Records[i].Timestamp < messageIndex.Records[j].Timestamp
			})
			messageIndexOffsets[messageIndex.ChannelID] = w.w.Size()
			err = w.WriteMessageIndex(messageIndex)
			if err != nil {
				return err
			}
		}
	}
	messageIndexEnd := w.w.Size()
	messageIndexLength := messageIndexEnd - messageIndexStart
	w.ChunkIndexes = append(w.ChunkIndexes, &ChunkIndex{
		MessageStartTime:    w.currentChunkStartTime,
		MessageEndTime:      w.currentChunkEndTime,
		ChunkStartOffset:    chunkStartOffset,
		ChunkLength:         messageIndexStart - chunkStartOffset,
		MessageIndexOffsets: messageIndexOffsets,
		MessageIndexLength:  messageIndexLength,
		Compression:         w.compression,
		CompressedSize:      uint64(compressedlen),
		UncompressedSize:    uint64(uncompressedlen),
	})
	for k := range w.MessageIndexes {
		delete(w.MessageIndexes, k)
	}
	w.Statistics.ChunkCount++
	w.currentChunkStartTime = math.MaxUint64
	w.currentChunkEndTime = 0
	return nil
}

func makePrefixedMap(m map[string]string) []byte {
	maplen := 0
	mapkeys := make([]string, 0, len(m))
	for k, v := range m {
		maplen += 4 + len(k) + 4 + len(v)
		mapkeys = append(mapkeys, k)
	}
	sort.Strings(mapkeys)
	buf := make([]byte, maplen+4)
	offset := putUint32(buf, uint32(maplen))
	for _, k := range mapkeys {
		v := m[k]
		offset += putPrefixedString(buf[offset:], k)
		offset += putPrefixedString(buf[offset:], v)
	}
	return buf
}

func (w *Writer) writeChunkIndex(idx *ChunkIndex) error {
	messageIndexLength := len(idx.MessageIndexOffsets) * (2 + 8)
	msglen := 8 + 8 + 8 + 8 + 4 + messageIndexLength + 8 + 4 + len(idx.Compression) + 8 + 8
	w.ensureSized(msglen)
	offset := putUint64(w.msg, idx.MessageStartTime)
	offset += putUint64(w.msg[offset:], idx.MessageEndTime)
	offset += putUint64(w.msg[offset:], idx.ChunkStartOffset)
	offset += putUint64(w.msg[offset:], idx.ChunkLength)
	offset += putUint32(w.msg[offset:], uint32(messageIndexLength))
	for _, chanID := range w.channelIDs {
		if v, ok := idx.MessageIndexOffsets[chanID]; ok {
			offset += putUint16(w.msg[offset:], chanID)
			offset += putUint64(w.msg[offset:], v)
		}
	}
	offset += putUint64(w.msg[offset:], idx.MessageIndexLength)
	offset += putPrefixedString(w.msg[offset:], string(idx.Compression))
	offset += putUint64(w.msg[offset:], idx.CompressedSize)
	offset += putUint64(w.msg[offset:], idx.UncompressedSize)
	_, err := w.writeRecord(w.w, OpChunkIndex, w.msg[:offset])
	return err
}

func (w *Writer) ensureSized(n int) {
	if len(w.msg) < n {
		w.msg = make([]byte, 2*n)
	}
}

func (w *Writer) Close() error {
	if w.chunked {
		err := w.flushActiveChunk()
		if err != nil {
			return fmt.Errorf("failed to flush active chunks: %w", err)
		}
	}
	w.chunked = false

	err := w.WriteDataEnd(&DataEnd{
		DataSectionCRC: 0,
	})
	if err != nil {
		return fmt.Errorf("failed to write data end: %w", err)
	}

	// summary section
	channelInfoOffset := w.w.Size()
	for _, chanID := range w.channelIDs {
		if channelInfo, ok := w.channels[chanID]; ok {
			err := w.WriteChannel(channelInfo)
			if err != nil {
				return fmt.Errorf("failed to write channel info: %w", err)
			}
		}
	}
	schemaOffset := w.w.Size()
	for _, schemaID := range w.schemaIDs {
		if schema, ok := w.schemas[schemaID]; ok {
			err := w.WriteSchema(schema)
			if err != nil {
				return fmt.Errorf("failed to write schema: %w", err)
			}
		}
	}
	chunkIndexOffset := w.w.Size()
	for _, chunkIndex := range w.ChunkIndexes {
		err := w.writeChunkIndex(chunkIndex)
		if err != nil {
			return fmt.Errorf("failed to write chunk index: %w", err)
		}
	}
	attachmentIndexOffset := w.w.Size()
	for _, attachmentIndex := range w.AttachmentIndexes {
		err := w.WriteAttachmentIndex(attachmentIndex)
		if err != nil {
			return fmt.Errorf("failed to write attachment index: %w", err)
		}
	}
	statisticsOffset := w.w.Size()
	err = w.WriteStatistics(w.Statistics)
	if err != nil {
		return fmt.Errorf("failed to write statistics: %w", err)
	}

	// summary offset section
	summaryOffsetStart := w.w.Size()

	if len(w.channels) > 0 {
		err = w.WriteSummaryOffset(&SummaryOffset{
			GroupOpcode: OpChannel,
			GroupStart:  channelInfoOffset,
			GroupLength: schemaOffset - channelInfoOffset,
		})
		if err != nil {
			return fmt.Errorf("failed to write summary offset: %w", err)
		}
	}
	if len(w.schemas) > 0 {
		err = w.WriteSummaryOffset(&SummaryOffset{
			GroupOpcode: OpSchema,
			GroupStart:  schemaOffset,
			GroupLength: chunkIndexOffset - channelInfoOffset,
		})
		if err != nil {
			return fmt.Errorf("failed to write summary offset: %w", err)
		}
	}
	if len(w.ChunkIndexes) > 0 {
		err = w.WriteSummaryOffset(&SummaryOffset{
			GroupOpcode: OpChunkIndex,
			GroupStart:  chunkIndexOffset,
			GroupLength: attachmentIndexOffset - chunkIndexOffset,
		})
		if err != nil {
			return fmt.Errorf("failed to write chunk index summary offset: %w", err)
		}
	}
	if len(w.AttachmentIndexes) > 0 {
		err = w.WriteSummaryOffset(&SummaryOffset{
			GroupOpcode: OpAttachmentIndex,
			GroupStart:  attachmentIndexOffset,
			GroupLength: statisticsOffset - attachmentIndexOffset,
		})
		if err != nil {
			return fmt.Errorf("failed to write attachment index summary offset: %w", err)
		}
	}
	if w.Statistics != nil {
		err = w.WriteSummaryOffset(&SummaryOffset{
			GroupOpcode: OpStatistics,
			GroupStart:  statisticsOffset,
			GroupLength: statisticsOffset - attachmentIndexOffset,
		})
		if err != nil {
			return fmt.Errorf("failed to write statistics summary offset: %w", err)
		}
	}

	// footer
	err = w.WriteFooter(&Footer{
		SummaryStart:       channelInfoOffset,
		SummaryOffsetStart: summaryOffsetStart,
		SummaryCRC:         0,
	})
	if err != nil {
		return fmt.Errorf("failed to write footer record: %w", err)
	}
	// magic
	_, err = w.w.Write(Magic)
	if err != nil {
		return fmt.Errorf("failed to write closing magic: %w", err)
	}
	return nil
}

type WriterOptions struct {
	IncludeCRC  bool
	Chunked     bool
	ChunkSize   int64
	Compression CompressionFormat
}

func NewWriter(w io.Writer, opts *WriterOptions) (*Writer, error) {
	writer := NewWriteSizer(w)
	if _, err := writer.Write(Magic); err != nil {
		return nil, err
	}
	compressed := bytes.Buffer{}
	var compressedWriter *CountingCRCWriter
	if opts.Chunked {
		switch opts.Compression {
		case CompressionZSTD:
			zw, err := zstd.NewWriter(&compressed, zstd.WithEncoderLevel(zstd.SpeedFastest))
			if err != nil {
				return nil, err
			}
			compressedWriter = NewCountingCRCWriter(zw, opts.IncludeCRC)
		case CompressionLZ4:
			compressedWriter = NewCountingCRCWriter(lz4.NewWriter(&compressed), opts.IncludeCRC)
		case CompressionNone:
			compressedWriter = NewCountingCRCWriter(BufCloser{&compressed}, opts.IncludeCRC)
		default:
			return nil, fmt.Errorf("unsupported compression")
		}
		if opts.ChunkSize == 0 {
			opts.ChunkSize = 1024 * 1024
		}
	}
	return &Writer{
		w:                     writer,
		buf8:                  make([]byte, 8),
		channels:              make(map[uint16]*Channel),
		schemas:               make(map[uint16]*Schema),
		MessageIndexes:        make(map[uint16]*MessageIndex),
		uncompressed:          &bytes.Buffer{},
		compressed:            &compressed,
		chunksize:             opts.ChunkSize,
		chunked:               opts.Chunked,
		compression:           opts.Compression,
		compressedWriter:      compressedWriter,
		includeCRC:            opts.IncludeCRC,
		currentChunkStartTime: math.MaxUint64,
		currentChunkEndTime:   0,
		Statistics: &Statistics{
			ChannelMessageCounts: make(map[uint16]uint64),
			MessageStartTime:     math.MaxUint64,
			MessageEndTime:       0,
		},
	}, nil
}<|MERGE_RESOLUTION|>--- conflicted
+++ resolved
@@ -283,11 +283,7 @@
 // contains summary information about the recorded data. The statistics record
 // is optional, but the file should contain at most one.
 func (w *Writer) WriteStatistics(s *Statistics) error {
-<<<<<<< HEAD
-	msglen := 8 + 4 + 4 + 4 + 4 + 4 + 8 + 8 + 4 + len(s.ChannelMessageCounts)*(2+8)
-=======
-	msglen := 8 + 2 + 4 + 4 + 4 + len(s.ChannelMessageCounts)*(2+8)
->>>>>>> 6a866304
+	msglen := 8 + 2 + 4 + 4 + 4 + 4 + 8 + 8 + 4 + len(s.ChannelMessageCounts)*(2+8)
 	w.ensureSized(msglen)
 	offset := putUint64(w.msg, s.MessageCount)
 	offset += putUint16(w.msg[offset:], s.SchemaCount)
