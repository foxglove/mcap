--- conflicted
+++ resolved
@@ -7,12 +7,8 @@
     ]
   },
   "scripts": {
-<<<<<<< HEAD
-    "lint:docs": "prettier docs --check",
+    "lint:docs": "prettier '**/*.md' --check",
     "spellcheck": "cspell --no-progress --relative '**'",
-=======
-    "lint:docs": "prettier '**/*.md' --check",
->>>>>>> 7870e72a
     "test:conformance:generate-inputs": "yarn workspace @foxglove/mcap-conformance generate-inputs --data-dir \"$(pwd)/tests/conformance/data\"",
     "test:conformance": "yarn workspace @foxglove/mcap-conformance run-tests --data-dir \"$(pwd)/tests/conformance/data\""
   },
