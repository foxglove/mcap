--- conflicted
+++ resolved
@@ -27,18 +27,12 @@
   },
   "packageManager": "yarn@3.5.0",
   "devDependencies": {
-<<<<<<< HEAD
-    "cspell": "^6.26.3",
-    "jest": "29.4.3",
-    "prettier": "^2.8.4",
-    "ts-jest": "29.0.5",
+    "cspell": "8.0.0",
+    "jest": "29.7.0",
+    "prettier": "3.1.0",
+    "ts-jest": "29.1.1",
     "ts-node": "10.9.1",
-    "typedoc": "^0.23.25"
-=======
-    "cspell": "8.0.0",
-    "prettier": "3.1.0",
     "typedoc": "0.25.3",
     "typescript": "5.2.2"
->>>>>>> 3633a570
   }
 }