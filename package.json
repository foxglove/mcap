--- conflicted
+++ resolved
@@ -6,24 +6,16 @@
       "typescript/benchmarks",
       "typescript/core",
       "typescript/examples/*",
-<<<<<<< HEAD
       "typescript/support",
-      "tests/conformance"
-=======
       "website"
->>>>>>> db7675fe
     ]
   },
   "scripts": {
     "prettier": "prettier --write .",
     "prettier:check": "prettier --check .",
     "docs:swift:start": "swift package --disable-sandbox preview-documentation --target MCAP",
-<<<<<<< HEAD
     "typedoc": "typedoc --out __docs__/typescript --options typescript/typedoc.json",
-=======
-    "typedoc": "typedoc --out __docs__/typescript typescript/core/src/index.ts --tsconfig typescript/core/tsconfig.json",
     "start": "yarn workspace website start",
->>>>>>> db7675fe
     "spellcheck": "cspell --relative '**'",
     "typescript:build": "yarn workspace @mcap/core build && yarn workspace @mcap/support build",
     "typescript:clean": "yarn workspace @mcap/core build --clean && yarn workspace @mcap/support build --clean",
