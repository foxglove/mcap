import { exec } from "child_process";
import { join } from "path";
import { promisify } from "util";
import { TestVariant } from "variants/types";

import { ReadTestRunner } from "./TestRunner";

<<<<<<< HEAD
export default class CppStreamedTestRunner implements ITestRunner {
  readonly name = "cpp-streamed-reader";
  readonly mode = "read";
=======
export default class CppStreamedTestRunner extends ReadTestRunner {
  name = "cpp-streamed-reader";
>>>>>>> c33d10b8

  async runReadTest(filePath: string): Promise<string> {
    const { stdout } = await promisify(exec)(`./streamed-reader-conformance ${filePath}`, {
      cwd: join(__dirname, "../../../../../cpp/test/build/Debug/bin"),
    });
    return stdout.trim();
  }

  supportsVariant(_variant: TestVariant): boolean {
    return true;
  }
}<|MERGE_RESOLUTION|>--- conflicted
+++ resolved
@@ -5,14 +5,8 @@
 
 import { ReadTestRunner } from "./TestRunner";
 
-<<<<<<< HEAD
-export default class CppStreamedTestRunner implements ITestRunner {
-  readonly name = "cpp-streamed-reader";
-  readonly mode = "read";
-=======
 export default class CppStreamedTestRunner extends ReadTestRunner {
   name = "cpp-streamed-reader";
->>>>>>> c33d10b8
 
   async runReadTest(filePath: string): Promise<string> {
     const { stdout } = await promisify(exec)(`./streamed-reader-conformance ${filePath}`, {
