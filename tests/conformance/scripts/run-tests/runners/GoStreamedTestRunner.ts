import { exec } from "child_process";
import { join } from "path";
import { promisify } from "util";
import { TestVariant } from "variants/types";

import { ReadTestRunner } from "./TestRunner";

<<<<<<< HEAD
export default class GoStreamedTestRunner implements ITestRunner {
  readonly name = "go-streamed-reader";
  readonly mode = "read";
=======
export default class GoStreamedTestRunner extends ReadTestRunner {
  name = "go-streamed-reader";
>>>>>>> c33d10b8

  async runReadTest(filePath: string): Promise<string> {
    const { stdout } = await promisify(exec)(`./check-conformance ${filePath}`, {
      cwd: join(__dirname, "../../../../../go/conformance"),
    });
    return stdout.trim();
  }

  supportsVariant(_variant: TestVariant): boolean {
    return true;
  }
}<|MERGE_RESOLUTION|>--- conflicted
+++ resolved
@@ -5,14 +5,8 @@
 
 import { ReadTestRunner } from "./TestRunner";
 
-<<<<<<< HEAD
-export default class GoStreamedTestRunner implements ITestRunner {
-  readonly name = "go-streamed-reader";
-  readonly mode = "read";
-=======
 export default class GoStreamedTestRunner extends ReadTestRunner {
   name = "go-streamed-reader";
->>>>>>> c33d10b8
 
   async runReadTest(filePath: string): Promise<string> {
     const { stdout } = await promisify(exec)(`./check-conformance ${filePath}`, {
