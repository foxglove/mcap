--- conflicted
+++ resolved
@@ -8,18 +8,10 @@
   #buffer = new ArrayBuffer(1024);
   #size = 0;
 
-<<<<<<< HEAD
-  public position(): bigint {
-    return BigInt(this.#size);
-  }
-
-  public async write(data: Uint8Array): Promise<void> {
-=======
   position(): bigint {
     return BigInt(this.#size);
   }
   async write(data: Uint8Array): Promise<void> {
->>>>>>> 3633a570
     if (this.#size + data.byteLength > this.#buffer.byteLength) {
       const newBuffer = new ArrayBuffer(this.#size + data.byteLength);
       new Uint8Array(newBuffer).set(new Uint8Array(this.#buffer));
@@ -29,29 +21,17 @@
     this.#size += data.byteLength;
   }
 
-<<<<<<< HEAD
-  public async size(): Promise<bigint> {
-    return BigInt(this.#size);
-  }
-
-  public async read(offset: bigint, size: bigint): Promise<Uint8Array> {
-=======
   async size(): Promise<bigint> {
     return BigInt(this.#size);
   }
   async read(offset: bigint, size: bigint): Promise<Uint8Array> {
->>>>>>> 3633a570
     if (offset < 0n || offset + size > BigInt(this.#buffer.byteLength)) {
       throw new Error("read out of range");
     }
     return new Uint8Array(this.#buffer, Number(offset), Number(size));
   }
 
-<<<<<<< HEAD
-  public get(): Uint8Array {
-=======
   get(): Uint8Array {
->>>>>>> 3633a570
     return new Uint8Array(this.#buffer, 0, this.#size);
   }
 }