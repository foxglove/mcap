{
  "extends": "@foxglove/tsconfig/base",
  "include": ["./**/*"],
  "compilerOptions": {
    "rootDir": ".",
    "outDir": "./dist/esm",
<<<<<<< HEAD
    "lib": ["es2020", "dom"],
    "composite": true,
    "incremental": true
=======
    "module": "es2022",
    "target": "es2022",
    "lib": ["es2022", "dom"]
>>>>>>> 3633a570
  }
}<|MERGE_RESOLUTION|>--- conflicted
+++ resolved
@@ -4,14 +4,10 @@
   "compilerOptions": {
     "rootDir": ".",
     "outDir": "./dist/esm",
-<<<<<<< HEAD
-    "lib": ["es2020", "dom"],
+    "module": "es2022",
+    "target": "es2022",
+    "lib": ["es2022", "dom"],
     "composite": true,
     "incremental": true
-=======
-    "module": "es2022",
-    "target": "es2022",
-    "lib": ["es2022", "dom"]
->>>>>>> 3633a570
   }
 }