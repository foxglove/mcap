{
  "name": "@foxglove/mcap-example-bag2mcap",
  "version": "0.0.0",
  "private": true,
  "description": "MCAP bag2mcap example",
  "license": "MIT",
  "repository": {
    "type": "git",
    "url": "https://github.com/foxglove/mcap.git"
  },
  "author": {
    "name": "Foxglove Technologies",
    "email": "support@foxglove.dev"
  },
  "homepage": "https://foxglove.dev/",
  "scripts": {
    "typecheck": "tsc -p tsconfig.json --noEmit",
    "lint:ci": "eslint --report-unused-disable-directives .",
    "lint": "eslint --report-unused-disable-directives --fix .",
    "bag2mcap": "yarn typescript:build && ts-node --files --project tsconfig.cjs.json scripts/bag2mcap.ts"
  },
  "devDependencies": {
    "@foxglove/eslint-plugin": "1.0.0",
    "@foxglove/rosbag": "0.2.3",
    "@foxglove/rosmsg": "3.1.0",
    "@foxglove/rosmsg-serialization": "1.5.3",
    "@foxglove/rosmsg2-serialization": "1.1.1",
    "@foxglove/tsconfig": "1.1.0",
    "@foxglove/wasm-bz2": "0.1.1",
    "@foxglove/wasm-lz4": "1.0.2",
    "@foxglove/wasm-zstd": "1.0.1",
<<<<<<< HEAD
    "@mcap/core": "workspace:*",
    "@mcap/nodejs": "workspace:*",
    "@mcap/support": "workspace:*",
=======
    "@mcap/core": "*",
    "@types/jest": "29.5.8",
>>>>>>> 3633a570
    "@types/lodash": "4.14.191",
    "@types/node": "18.13.0",
    "@typescript-eslint/eslint-plugin": "6.11.0",
    "@typescript-eslint/parser": "6.11.0",
    "commander": "11.1.0",
    "eslint": "8.53.0",
    "eslint-config-prettier": "9.0.0",
    "eslint-plugin-es": "4.1.0",
    "eslint-plugin-filenames": "1.3.2",
<<<<<<< HEAD
    "eslint-plugin-import": "2.27.5",
    "eslint-plugin-prettier": "4.2.1",
=======
    "eslint-plugin-import": "2.29.0",
    "eslint-plugin-jest": "27.6.0",
    "eslint-plugin-prettier": "5.0.1",
    "jest": "29.7.0",
>>>>>>> 3633a570
    "lodash": "4.17.21",
    "prettier": "3.1.0",
    "protobufjs": "7.2.2",
<<<<<<< HEAD
=======
    "ts-jest": "29.1.1",
>>>>>>> 3633a570
    "ts-node": "10.9.1",
    "tsconfig-paths": "4.1.2",
    "typescript": "5.2.2"
  }
}<|MERGE_RESOLUTION|>--- conflicted
+++ resolved
@@ -29,14 +29,9 @@
     "@foxglove/wasm-bz2": "0.1.1",
     "@foxglove/wasm-lz4": "1.0.2",
     "@foxglove/wasm-zstd": "1.0.1",
-<<<<<<< HEAD
     "@mcap/core": "workspace:*",
     "@mcap/nodejs": "workspace:*",
     "@mcap/support": "workspace:*",
-=======
-    "@mcap/core": "*",
-    "@types/jest": "29.5.8",
->>>>>>> 3633a570
     "@types/lodash": "4.14.191",
     "@types/node": "18.13.0",
     "@typescript-eslint/eslint-plugin": "6.11.0",
@@ -46,22 +41,11 @@
     "eslint-config-prettier": "9.0.0",
     "eslint-plugin-es": "4.1.0",
     "eslint-plugin-filenames": "1.3.2",
-<<<<<<< HEAD
-    "eslint-plugin-import": "2.27.5",
-    "eslint-plugin-prettier": "4.2.1",
-=======
     "eslint-plugin-import": "2.29.0",
-    "eslint-plugin-jest": "27.6.0",
     "eslint-plugin-prettier": "5.0.1",
-    "jest": "29.7.0",
->>>>>>> 3633a570
     "lodash": "4.17.21",
     "prettier": "3.1.0",
     "protobufjs": "7.2.2",
-<<<<<<< HEAD
-=======
-    "ts-jest": "29.1.1",
->>>>>>> 3633a570
     "ts-node": "10.9.1",
     "tsconfig-paths": "4.1.2",
     "typescript": "5.2.2"
