--- conflicted
+++ resolved
@@ -20,13 +20,6 @@
     "validate": "yarn typescript:build && ts-node --files --project tsconfig.cjs.json scripts/validate.ts"
   },
   "devDependencies": {
-<<<<<<< HEAD
-    "@foxglove/eslint-plugin": "0.21.0",
-    "@foxglove/tsconfig": "1.1.0",
-    "@mcap/core": "workspace:*",
-    "@mcap/nodejs": "workspace:*",
-    "@mcap/support": "workspace:*",
-=======
     "@foxglove/eslint-plugin": "1.0.0",
     "@foxglove/rosbag": "0.2.3",
     "@foxglove/rosmsg": "3.1.0",
@@ -38,7 +31,6 @@
     "@foxglove/wasm-zstd": "1.0.1",
     "@mcap/core": "*",
     "@types/jest": "29.5.8",
->>>>>>> 3633a570
     "@types/lodash": "4.14.191",
     "@types/node": "18.13.0",
     "@typescript-eslint/eslint-plugin": "6.11.0",
@@ -48,12 +40,6 @@
     "eslint-config-prettier": "9.0.0",
     "eslint-plugin-es": "4.1.0",
     "eslint-plugin-filenames": "1.3.2",
-<<<<<<< HEAD
-    "eslint-plugin-import": "2.27.5",
-    "eslint-plugin-prettier": "4.2.1",
-    "lodash": "4.17.21",
-    "prettier": "2.8.4",
-=======
     "eslint-plugin-import": "2.29.0",
     "eslint-plugin-jest": "27.6.0",
     "eslint-plugin-prettier": "5.0.1",
@@ -62,7 +48,6 @@
     "prettier": "3.1.0",
     "protobufjs": "7.2.2",
     "ts-jest": "29.1.1",
->>>>>>> 3633a570
     "ts-node": "10.9.1",
     "tsconfig-paths": "4.1.2",
     "typescript": "5.2.2"
