import { parse as parseMessageDefinition } from "@foxglove/rosmsg";
import { LazyMessageReader as ROS1LazyMessageReader } from "@foxglove/rosmsg-serialization";
import { MessageReader as ROS2MessageReader } from "@foxglove/rosmsg2-serialization";
import { program } from "commander";
import { createReadStream } from "fs";
import fs from "fs/promises";
import { isEqual } from "lodash";
import { performance } from "perf_hooks";
import protobufjs from "protobufjs";
import { FileDescriptorSet } from "protobufjs/ext/descriptor";
import decompressLZ4 from "wasm-lz4";

import detectVersion, {
  DETECT_VERSION_BYTES_REQUIRED,
  McapVersion,
} from "../src/common/detectVersion";
import McapPre0To0StreamReader from "../src/pre0/McapPre0To0StreamReader";
import Mcap0IndexedReader from "../src/v0/Mcap0IndexedReader";
import Mcap0StreamReader from "../src/v0/Mcap0StreamReader";
<<<<<<< HEAD
import { ChannelInfo, McapStreamReader, TypedMcapRecord } from "../src/v0/types";
=======
import {
  ChannelInfo,
  DecompressHandlers,
  McapStreamReader,
  TypedMcapRecord,
} from "../src/v0/types";
>>>>>>> f88802c8

function log(...data: unknown[]) {
  console.log(...data);
}

function formatBytes(totalBytes: number) {
  const units = ["B", "kiB", "MiB", "GiB", "TiB"];
  let bytes = totalBytes;
  let unit = 0;
  while (unit + 1 < units.length && bytes >= 1024) {
    bytes /= 1024;
    unit++;
  }
  return `${bytes.toFixed(2)}${units[unit]!}`;
}

async function readStream(
  filePath: string,
  reader: McapStreamReader,
  processRecord: (record: TypedMcapRecord) => void,
) {
  const startTime = performance.now();
  let readBytes = 0n;

  await new Promise<void>((resolve, reject) => {
    const stream = createReadStream(filePath);
    stream.on("data", (data) => {
      try {
        if (typeof data === "string") {
          throw new Error("expected buffer");
        }
        readBytes += BigInt(data.byteLength);
        reader.append(data);
        for (let record; (record = reader.nextRecord()); ) {
          processRecord(record);
        }
      } catch (error) {
        reject(error);
        stream.close();
      }
    });
    stream.on("error", (error) => reject(error));
    stream.on("close", () => resolve());
  });

  if (!reader.done()) {
    throw new Error(`File read incomplete; ${reader.bytesRemaining()} bytes remain after parsing`);
  }

  const durationMs = performance.now() - startTime;
  log(
    `Read ${formatBytes(Number(readBytes))} in ${durationMs.toFixed(2)}ms (${formatBytes(
      Number(readBytes) / (durationMs / 1000),
    )}/sec)`,
  );
}

async function validate(
  filePath: string,
  { deserialize, dump, stream }: { deserialize: boolean; dump: boolean; stream: boolean },
) {
  await decompressLZ4.isLoaded;
<<<<<<< HEAD
  const decompressHandlers: {
    //FIXME: move to common types?
    [compression: string]: (buffer: Uint8Array, decompressedSize: bigint) => Uint8Array;
  } = {
=======
  const decompressHandlers: DecompressHandlers = {
>>>>>>> f88802c8
    lz4: (buffer, decompressedSize) => decompressLZ4(buffer, Number(decompressedSize)),
  };

  const recordCounts = new Map<TypedMcapRecord["type"], number>();
  const channelInfoById = new Map<
    number,
    {
      info: ChannelInfo;
<<<<<<< HEAD
      messageDeserializer?: ROS2MessageReader | ROS1LazyMessageReader;
      parsedDefinitions?: RosMsgDefinition[];
=======
      messageDeserializer?: (data: ArrayBufferView) => unknown;
>>>>>>> f88802c8
    }
  >();

  function processRecord(record: TypedMcapRecord) {
    recordCounts.set(record.type, (recordCounts.get(record.type) ?? 0) + 1);

    switch (record.type) {
      default:
        break;

      case "ChannelInfo": {
        const existingInfo = channelInfoById.get(record.channelId);
        if (existingInfo) {
          if (!isEqual(existingInfo.info, record)) {
            throw new Error(`differing channel infos for ${record.channelId}`);
          }
          break;
        }
        let messageDeserializer: (data: ArrayBufferView) => unknown;
        if (record.encoding === "ros1") {
          const reader = new ROS1LazyMessageReader(parseMessageDefinition(record.schema));
          messageDeserializer = (data) => {
            const size = reader.size(data);
            if (size !== data.byteLength) {
              throw new Error(`Message size ${size} should match buffer length ${data.byteLength}`);
            }
            return reader.readMessage(data).toJSON();
          };
        } else if (record.encoding === "ros2") {
<<<<<<< HEAD
          parsedDefinitions = parseMessageDefinition(record.schema, {
            ros2: true,
          });
          messageDeserializer = new ROS2MessageReader(parsedDefinitions);
        } else if (record.encoding === "protobuf") {
          messageDeserializer = undefined;
          parsedDefinitions = undefined;
        } else {
          throw new Error(`unsupported encoding ${record.encoding}`);
        }
        channelInfoById.set(record.channelId, {
          info: record,
          messageDeserializer,
          parsedDefinitions,
        });
=======
          const reader = new ROS2MessageReader(
            parseMessageDefinition(record.schema, {
              ros2: true,
            }),
          );
          messageDeserializer = (data) => reader.readMessage(data);
        } else if (record.encoding === "protobuf") {
          const root = protobufjs.Root.fromDescriptor(
            FileDescriptorSet.decode(Buffer.from(record.schema, "base64")),
          );
          const type = root.lookupType(record.schemaName);

          messageDeserializer = (data) =>
            type.decode(new Uint8Array(data.buffer, data.byteOffset, data.byteLength));
        } else if (record.encoding === "json") {
          const textDecoder = new TextDecoder();
          messageDeserializer = (data) => JSON.parse(textDecoder.decode(data));
        } else {
          throw new Error(`unsupported encoding ${record.encoding}`);
        }
        channelInfoById.set(record.channelId, { info: record, messageDeserializer });
>>>>>>> f88802c8
        break;
      }

      case "Message": {
        const channelInfo = channelInfoById.get(record.channelId);
        if (!channelInfo) {
          throw new Error(`message for channel ${record.channelId} with no prior channel info`);
        }
        if (deserialize) {
<<<<<<< HEAD
          let message: unknown;
          if (channelInfo.messageDeserializer instanceof ROS1LazyMessageReader) {
            const size = channelInfo.messageDeserializer.size(record.messageData);
            if (size !== record.messageData.byteLength) {
              throw new Error(
                `Message size ${size} should match buffer length ${record.messageData.byteLength}`,
              );
            }
            message = channelInfo.messageDeserializer.readMessage(record.messageData).toJSON();
          } else {
            if (channelInfo.messageDeserializer == undefined) {
              throw new Error(
                `No deserializer available for channel id: ${channelInfo.info.channelId} ${channelInfo.info.encoding}`,
              );
            }
            message = channelInfo.messageDeserializer.readMessage(record.messageData);
=======
          if (channelInfo.messageDeserializer == undefined) {
            throw new Error(
              `No deserializer available for channel id: ${channelInfo.info.channelId} ${channelInfo.info.encoding}`,
            );
>>>>>>> f88802c8
          }
          const message = channelInfo.messageDeserializer(record.messageData);
          if (dump) {
            log(message);
          }
        }
        break;
      }
    }
  }

  log("Reading", filePath);

  let mcapVersion: McapVersion | undefined;
  {
    const handle = await fs.open(filePath, "r");
    try {
      const buffer = new Uint8Array(DETECT_VERSION_BYTES_REQUIRED);
      const readResult = await handle.read({
        buffer,
        offset: 0,
        length: DETECT_VERSION_BYTES_REQUIRED,
      });
      mcapVersion = detectVersion(new DataView(buffer.buffer, 0, readResult.bytesRead));
      if (mcapVersion == undefined) {
        throw new Error(
          `Not a valid MCAP file: unable to detect version with file header ${Array.from(buffer)
            .map((val) => val.toString(16).padStart(2, "0"))
            .join(" ")}`,
        );
      }
      log("Detected MCAP version:", mcapVersion);
    } finally {
      await handle.close();
    }
  }

  switch (mcapVersion) {
    case "pre0":
      await readStream(
        filePath,
        new McapPre0To0StreamReader({ includeChunks: true, decompressHandlers }),
        processRecord,
      );
      break;

    case "0":
      if (!stream) {
        const handle = await fs.open(filePath, "r");
        try {
<<<<<<< HEAD
=======
          let buffer = new ArrayBuffer(4096);
>>>>>>> f88802c8
          const reader = await Mcap0IndexedReader.Initialize({
            readable: {
              size: async () => BigInt((await handle.stat()).size),
              read: async (offset, length) => {
                if (offset > Number.MAX_SAFE_INTEGER || length > Number.MAX_SAFE_INTEGER) {
                  throw new Error(`Read too large: offset ${offset}, length ${length}`);
                }
<<<<<<< HEAD
                // FIXME: reduce allocations
                const buffer = new Uint8Array(Number(length));
                const result = await handle.read({
                  buffer,
                  position: Number(offset),
                  // length: Number(length),
=======
                if (length > buffer.byteLength) {
                  buffer = new ArrayBuffer(Number(length * 2n));
                }
                const result = await handle.read({
                  buffer: new DataView(buffer, 0, Number(length)),
                  position: Number(offset),
>>>>>>> f88802c8
                });
                if (result.bytesRead !== Number(length)) {
                  throw new Error(
                    `Read only ${result.bytesRead} bytes from offset ${offset}, expected ${length}`,
                  );
                }
                return new Uint8Array(
                  result.buffer.buffer,
                  result.buffer.byteOffset,
                  result.bytesRead,
                );
              },
            },
            decompressHandlers,
          });
          for await (const message of reader.readMessages()) {
            processRecord(message);
          }
          break;
        } catch (error) {
          log(
            "Unable to read file as indexed; falling back to streaming:",
            (error as Error).message,
            error,
          );
        } finally {
          await handle.close();
        }
      }
      await readStream(
        filePath,
        new Mcap0StreamReader({ includeChunks: true, decompressHandlers, validateCrcs: true }),
        processRecord,
      );
      break;
  }

  log("Record counts:");
  for (const [type, count] of recordCounts) {
    log(`  ${count.toFixed().padStart(6, " ")} ${type}`);
  }
}

program
  .argument("<file...>", "path to mcap file(s)")
  .option("--deserialize", "deserialize message contents", false)
  .option("--dump", "dump message contents to stdout", false)
  .option("--stream", "if a file is indexed, ignore the index and read it as a stream", false)
  .action(
    async (files: string[], options: { deserialize: boolean; dump: boolean; stream: boolean }) => {
      for (const file of files) {
        await validate(file, options).catch(console.error);
      }
    },
  )
  .parse();<|MERGE_RESOLUTION|>--- conflicted
+++ resolved
@@ -17,16 +17,12 @@
 import McapPre0To0StreamReader from "../src/pre0/McapPre0To0StreamReader";
 import Mcap0IndexedReader from "../src/v0/Mcap0IndexedReader";
 import Mcap0StreamReader from "../src/v0/Mcap0StreamReader";
-<<<<<<< HEAD
-import { ChannelInfo, McapStreamReader, TypedMcapRecord } from "../src/v0/types";
-=======
 import {
   ChannelInfo,
   DecompressHandlers,
   McapStreamReader,
   TypedMcapRecord,
 } from "../src/v0/types";
->>>>>>> f88802c8
 
 function log(...data: unknown[]) {
   console.log(...data);
@@ -89,14 +85,7 @@
   { deserialize, dump, stream }: { deserialize: boolean; dump: boolean; stream: boolean },
 ) {
   await decompressLZ4.isLoaded;
-<<<<<<< HEAD
-  const decompressHandlers: {
-    //FIXME: move to common types?
-    [compression: string]: (buffer: Uint8Array, decompressedSize: bigint) => Uint8Array;
-  } = {
-=======
   const decompressHandlers: DecompressHandlers = {
->>>>>>> f88802c8
     lz4: (buffer, decompressedSize) => decompressLZ4(buffer, Number(decompressedSize)),
   };
 
@@ -105,12 +94,7 @@
     number,
     {
       info: ChannelInfo;
-<<<<<<< HEAD
-      messageDeserializer?: ROS2MessageReader | ROS1LazyMessageReader;
-      parsedDefinitions?: RosMsgDefinition[];
-=======
       messageDeserializer?: (data: ArrayBufferView) => unknown;
->>>>>>> f88802c8
     }
   >();
 
@@ -140,23 +124,6 @@
             return reader.readMessage(data).toJSON();
           };
         } else if (record.encoding === "ros2") {
-<<<<<<< HEAD
-          parsedDefinitions = parseMessageDefinition(record.schema, {
-            ros2: true,
-          });
-          messageDeserializer = new ROS2MessageReader(parsedDefinitions);
-        } else if (record.encoding === "protobuf") {
-          messageDeserializer = undefined;
-          parsedDefinitions = undefined;
-        } else {
-          throw new Error(`unsupported encoding ${record.encoding}`);
-        }
-        channelInfoById.set(record.channelId, {
-          info: record,
-          messageDeserializer,
-          parsedDefinitions,
-        });
-=======
           const reader = new ROS2MessageReader(
             parseMessageDefinition(record.schema, {
               ros2: true,
@@ -178,7 +145,6 @@
           throw new Error(`unsupported encoding ${record.encoding}`);
         }
         channelInfoById.set(record.channelId, { info: record, messageDeserializer });
->>>>>>> f88802c8
         break;
       }
 
@@ -188,29 +154,10 @@
           throw new Error(`message for channel ${record.channelId} with no prior channel info`);
         }
         if (deserialize) {
-<<<<<<< HEAD
-          let message: unknown;
-          if (channelInfo.messageDeserializer instanceof ROS1LazyMessageReader) {
-            const size = channelInfo.messageDeserializer.size(record.messageData);
-            if (size !== record.messageData.byteLength) {
-              throw new Error(
-                `Message size ${size} should match buffer length ${record.messageData.byteLength}`,
-              );
-            }
-            message = channelInfo.messageDeserializer.readMessage(record.messageData).toJSON();
-          } else {
-            if (channelInfo.messageDeserializer == undefined) {
-              throw new Error(
-                `No deserializer available for channel id: ${channelInfo.info.channelId} ${channelInfo.info.encoding}`,
-              );
-            }
-            message = channelInfo.messageDeserializer.readMessage(record.messageData);
-=======
           if (channelInfo.messageDeserializer == undefined) {
             throw new Error(
               `No deserializer available for channel id: ${channelInfo.info.channelId} ${channelInfo.info.encoding}`,
             );
->>>>>>> f88802c8
           }
           const message = channelInfo.messageDeserializer(record.messageData);
           if (dump) {
@@ -261,10 +208,7 @@
       if (!stream) {
         const handle = await fs.open(filePath, "r");
         try {
-<<<<<<< HEAD
-=======
           let buffer = new ArrayBuffer(4096);
->>>>>>> f88802c8
           const reader = await Mcap0IndexedReader.Initialize({
             readable: {
               size: async () => BigInt((await handle.stat()).size),
@@ -272,21 +216,12 @@
                 if (offset > Number.MAX_SAFE_INTEGER || length > Number.MAX_SAFE_INTEGER) {
                   throw new Error(`Read too large: offset ${offset}, length ${length}`);
                 }
-<<<<<<< HEAD
-                // FIXME: reduce allocations
-                const buffer = new Uint8Array(Number(length));
-                const result = await handle.read({
-                  buffer,
-                  position: Number(offset),
-                  // length: Number(length),
-=======
                 if (length > buffer.byteLength) {
                   buffer = new ArrayBuffer(Number(length * 2n));
                 }
                 const result = await handle.read({
                   buffer: new DataView(buffer, 0, Number(length)),
                   position: Number(offset),
->>>>>>> f88802c8
                 });
                 if (result.bytesRead !== Number(length)) {
                   throw new Error(
