--- conflicted
+++ resolved
@@ -273,13 +273,8 @@
     );
     expect(reader.nextRecord()).toEqual({
       type: "ChannelInfo",
-<<<<<<< HEAD
       id: 1,
-      topic: "mytopic",
-=======
-      channelId: 1,
-      topicName: "myTopic",
->>>>>>> 8d53d975
+      topic: "myTopic",
       messageEncoding: "utf12",
       schemaEncoding: "json",
       schemaName: "some data",
@@ -330,13 +325,8 @@
     );
     expect(reader.nextRecord()).toEqual({
       type: "ChannelInfo",
-<<<<<<< HEAD
       id: 1,
-      topic: "mytopic",
-=======
-      channelId: 1,
-      topicName: "myTopic",
->>>>>>> 8d53d975
+      topic: "myTopic",
       messageEncoding: "utf12",
       schemaEncoding: "json",
       schemaName: "some data",
@@ -477,13 +467,8 @@
         );
         expect(reader.nextRecord()).toEqual({
           type: "ChannelInfo",
-<<<<<<< HEAD
           id: 42,
-          topic: "mytopic",
-=======
-          channelId: 42,
-          topicName: "myTopic",
->>>>>>> 8d53d975
+          topic: "myTopic",
           messageEncoding: "utf12",
           schemaEncoding: "json",
           schemaName: "some data",
